#!/usr/bin/env python3
# -*- coding: utf-8 -*-
"""
Collection of routines used to apply detector response to vectorized
hit-level data.  Parameters used here are defined and manipulated
in params_tools.

See also:
Electron track level response: electron_track_tools
File io: sim_file_tools

Signficant rewrite of original Matlab routines, initial port 8/10/2020
Major repackaging 3/21
Rewrite to awkward arrays 9/23 BT

@author: tshutt
"""

def apply_detector_response(events):
    """
    Apply detector response to MC truth
        params - settings
        events - vectorized event data

    events returned.  The primary result is creating events.measured_hits,
    but also adds trigger information to events.truth_hits

    events.measured_hits contains:
        energy, total_energy, quanta_q, r,
        cell, cell_index, time, r_cell
    events.truth_hits:
        triggered_p, triggered_q, triggered,

    Generates raw photons and electrons, applies simplified treatment
    of their propogation and measurement including fluctuations at all
    branching steps, adds readout noise, sums charge and light energy
    in cells and estimates energy per hit in multiple hit cells via
    scaling of charge signals from total energy in cell, and applies
    trigger to both charge and light measurements

    Numerous improvements/fixes to do:
        + Recombination should be function of energy and field, based
            on LAr data which now does exist
        + Recombination fluctuations are approximate and from Xe, should
            revise for LAr when this becomes known
        + Add coarse + pixel readout, revise triggering appropriately
        + Add some treatment of electron optics and induced signals
        + Base spatial resolution on studies of electron track reconstruction,
            adding energy, drift distance and any other dependences
        + Spatially varying light response, based on MC
        + Calculate expected energy resolution per hit, to feed into
            .evta file. Currently a kludge in evta file writer, which
            also should be tested, and needs correct charge noise
        + Event times should get error based on light signal
        + This list surely incompletes
        + "triggered" has comment saying it should be removed?  Why? Should
            this go in truth?

        More complete treatment is documented in a slide deck

    AWKWARD UPDATE
    -- is there a need to remove hits that did not trigger?

    """

    import awkward as ak
    import numpy as np
    from numpy.random import randn
    import copy
    import geometry_tools

    print('Applying detector response',
          events.params.coarse_grids['signal_fraction'], "Signal Fraction")

    #   Calculate detector params
    events.params.calculate()

    #   Measured hits is a dictionary
    measured_hits = {}

    #  Add fluctuations, find measured signal, apply threshold
    #   TODO: need to fix this
    # charge_fraction = np.exp(-events.truth_hits['z_drift'] /
    #                          events.params.charge_drift['drift_length'])
    charge_fraction = 1

    quanta = find_hit_quanta(events.truth_hits['energy'], charge_fraction,
                             events.params)

    quanta['q']['measured'] \
                = quanta['q']['collected'] * events.params.coarse_grids['signal_fraction'] \
                 + events.params.coarse_grids['noise'] \
                    * np.sqrt(events.params.coarse_grids['signal_sharing']) \
                     * ak.Array([randn(L) for L in ak.num(quanta['q']['collected'])])

    triggered_q = (quanta['q']['measured'] > events.params.coarse_grids['noise'] *
                   np.sqrt(events.params.coarse_grids['signal_sharing']) *
                   events.params.coarse_grids['threshold_sigma'])

    quanta['q']['measured'] = quanta['q']['measured'] \
        / events.params.coarse_grids['signal_fraction'] \
        / charge_fraction


    #   Measured light adds readout spe noise
    quanta['p']['measured'] = quanta['p']['collected'] \
        + events.params.light['spe_noise'] \
            * ak.Array([randn(L) for L in ak.num(quanta['q']['collected'])])

    quanta_q = quanta['q']['measured']

    cell_q, cell_light = [], []
    for event_num in range(len(triggered_q)):
        cells_in_this_event = events.truth['num_cells'][event_num]

        m_q = quanta['q']['measured'][event_num]
        m_light = quanta['p']['measured'][event_num] / events.params.light[
            'collection']

        temp_cq, temp_clight = [], []
        for nc in range(cells_in_this_event):
            this_cells = events.truth_hits['cells_list'][event_num, nc]
            same_cell = events.truth_hits['cell'][event_num] == this_cells

            sum_of_charges = np.sum(m_q[same_cell & triggered_q[event_num]])
            sum_of_charges = 0 if sum_of_charges < 0 else sum_of_charges
            temp_cq.append(sum_of_charges)

            sum_of_light = np.sum(m_light[same_cell])
            sum_of_light = 0 if sum_of_light < 0 else sum_of_light
            temp_clight.append(sum_of_light)

        cell_q.append(temp_cq)
        cell_light.append(temp_clight)

    cell_q = ak.Array(cell_q)
    cell_p = ak.Array(cell_light)

    #   Summed energy in cells comes from sum of charge and light
    cell_energy = (cell_p + cell_q) * events.params.material['w']

    i_cells = events.truth_hits['cell_index']

    # Define a small constant to avoid division by very small numbers
    epsilon = 0.00000000000045

    safe_denominator = cell_q[i_cells] + epsilon
    bad_q_in_cell = (cell_q[i_cells] < events.params.coarse_grids['noise'] *
                   np.sqrt(events.params.coarse_grids['signal_sharing']) *
                   events.params.coarse_grids['threshold_sigma'])

    # Apply the scaling factor to the energy calculation
    measured_hits['energy'] = np.where(bad_q_in_cell,
                                   0,  # Energy is 0 when bad_q_in_cell is True
                                   (cell_energy[i_cells] / safe_denominator) * quanta_q)

    triggered_p = cell_p[i_cells] > events.params.light['spe_threshold']

    #   Hits trigger is and of q and p triggers
    triggered = triggered_q & triggered_p

    #   Event energy is sum of cell charge and light, applying
    #   threhshold to light signal
    measured_hits['total_energy'] = np.sum(
        (cell_p * (cell_p > events.params.light['spe_threshold']) + cell_q) *
        events.params.material['w'],
        axis=1)

    #   Charge signal
    measured_hits['quanta_q'] = copy.copy(quanta_q)
    measured_hits['r'] = smear_space(events.truth_hits['r'], events.params, events.truth_hits['energy'])
<<<<<<< HEAD
    measured_hits['a'] = smear_angle(events.truth_hits['s_secondary'], 
                                     measured_hits['r'],
                                     measured_hits['energy'])
    
    measured_hits['a_uncertainty'] = angle_error_uncertainty(measured_hits['energy'], 
                                                             events.truth_hits['r'][:,2])
=======
>>>>>>> c5242ed6

    #   Save trigger information - in truth hits, since this is
    #   effectively truth data that is not known as a measurement
    events.truth_hits['triggered_q'] = triggered_q
    events.truth_hits['triggered_p'] = triggered_p
    events.truth_hits['triggered'] = triggered

    #   alive and cell info copied from measured_hits.
<<<<<<< HEAD
    measured_hits['cell'] = copy.copy(events.truth_hits['cell'][triggered])
    measured_hits['cell_index'] = copy.copy(events.truth_hits['cell_index'][triggered])
            
=======
    measured_hits['cell'] = copy.copy(events.truth_hits['cell'])
    measured_hits['cell_index'] = copy.copy(events.truth_hits['cell_index'])

    #   Generate locations in cell coordinates
    if events.meta['geo_params'].detector_geometry=='geomega':
        measured_hits['r_cell'] = geometry_tools.global_to_cell_coordinates(
            measured_hits['r'],
            measured_hits['cell'],
            events.meta['geo_params'],
            )

>>>>>>> c5242ed6
    #   Measured light from ACD
    measured_acd_energy = events.truth['front_acd_energy'] + events.truth['back_acd_energy'] \
        + events.params.light['spe_noise'] \
            * ak.Array(randn(len(events.truth['front_acd_energy'])) )

    acd_activated = measured_acd_energy > 4*events.params.light['spe_threshold']


    measured_calorimeter_energy = calculate_measured_calorimeter_energy(events.truth['calorimeter_energy'],
                                                                        events.params)
<<<<<<< HEAD
    cal_activated = measured_calorimeter_energy > 4*events.params.light['spe_threshold']
    measured_hits['calorimeter_energy'] = np.where(cal_activated,
                                                   measured_calorimeter_energy,
                                                   0)
    
    good_mask  = ak.num(triggered) > 0
    good_maskT = good_mask & triggered
    r_mask     = ak.concatenate([triggered[:,np.newaxis],]*3,axis=1)  
    measured_hits['energy'] = measured_hits['energy'][good_maskT]
    measured_hits['r']      = measured_hits['r'][r_mask][good_mask]
    measured_hits['s_secondary'] = measured_hits['a'][r_mask][good_mask]
    
=======

    measured_hits['calorimeter_energy'] = np.where(measured_calorimeter_energy < 0, 0, measured_calorimeter_energy)
    calorimeter_activated = measured_calorimeter_energy > CALORIMETER_ACTIVATION_ENERGY

    #   Time of events is directly from truth.  Probably should add an error
    #   here based on light readout timing
    measured_hits['time'] = events.truth['time']

    good_mask = ak.num(triggered) > 0
    measured_hits['energy'] = measured_hits['energy'][good_mask]
    measured_hits['r']      = measured_hits['r'][good_mask]
    measured_hits['r_cell'] = measured_hits['r_cell'][good_mask]
>>>>>>> c5242ed6
    measured_hits['time']   = events.truth['time'][good_mask]
    measured_hits['triggered_id'] = events.truth['triggered_id'][good_mask]
    measured_hits['cell']   = measured_hits['cell'][good_mask]
    measured_hits['quanta_q']     = measured_hits['quanta_q'][good_maskT]
    measured_hits['total_energy'] = measured_hits['total_energy'][good_mask]
    measured_hits['cell_index']   = measured_hits['cell_index'][good_mask]
    measured_hits['triggered']    = events.truth_hits['triggered'][good_mask]
    measured_hits['ACD_activated'] = acd_activated[good_mask]
    measured_hits['calorimeter_energy'] = measured_hits['calorimeter_energy'][good_mask]
<<<<<<< HEAD
    
=======
    measured_hits['calorimeter_activated'] = calorimeter_activated[good_mask]

>>>>>>> c5242ed6
    measured_hits['_good_mask']   = good_mask
    measured_hits['_bad_mask']    = ~good_mask

    from tools import geometry_tools
    if events.meta['geo_params'].detector_geometry=='geomega':
        measured_hits['r_cell'] = geometry_tools.global_to_cell_coordinates(
            measured_hits['r'],
            measured_hits['cell'],
            events.meta['geo_params'],
            )[good_mask]
        measured_hits['r_cell'] = measured_hits['r_cell']

    events.measured_hits = measured_hits

    return events


### HELPER FUNCTIONS
def replace_negative_elements(a):
    import awkward as ak
    import numpy as np

    new_arrays = []
    for sub_array in a:
        sum_sub_array = np.sum(sub_array)
        if sum_sub_array < 0:
            try:
                sub_array = ak.with_field(
                    sub_array, np.where(sub_array < 0, 0, sub_array), 0)
            except:
                print("ERROR in replace_negative_elements")
                sub_array = np.where(sub_array < 0, 0, sub_array)
        new_arrays.append(sub_array)
    return ak.Array(new_arrays)


def calculate_measured_calorimeter_energy(cal_ene, params):
    import numpy as np
    import awkward as ak
    from numpy.random import randn

    ph_collected = cal_ene * params.light['collection'] + \
                   0.1* np.sqrt(cal_ene* (1 - params.light['collection']) * params.light['collection']) * \
                   ak.Array(randn(len(cal_ene)))

    ph_measured = ph_collected + params.light['spe_noise'] * ak.Array(randn( len(cal_ene) ) )

    return ph_measured / params.light['collection']


def find_hit_quanta(energy, charge_fraction, params):
    """
    Given the energy in a hit, generates quanta of initial and
    measured charge and light, using detector parameters in
    params, and the charge collection fraction
    at each hit depth.  This treatent needs improvement in two key
    respects: currently it has a fixed recombination fraction (should be
    field, energy and particle dependent), and recombination
    fluctuations uses a treatment from Xe data from LUX
    (as of 8/20 I am unaware of such measuremnts in LAr).

    returns dictionary 'quanta', with 'raw' and 'measured' fields.
    raw is quanta created at the hit site, after recombination.
    meeasured is the "raw" measured quanitities, which includes light
    and charge collection losses, but not yet noise
    """

    import numpy as np
    from numpy import sqrt
    from numpy.random import randn
    import awkward as ak

    def round_(a):
        return ak.values_astype(a, "int64")

    q = {}
    p = {}
    quanta = {}

    #   Total raw quanta, with fano factor rt(n) term
    raw_summed_quanta = round_(
        energy / params.material['w'] +
        np.sqrt(energy / params.material['w'] * params.material['fano']) *
        randn(len(energy)))

    #   This can lead to negative quanta.  NEED BETTER TREATMENT, but
    #   for now set any such to zero.  Below, set such q and p to
    #   zero.
    raw_summed_quanta = replace_negative_elements(raw_summed_quanta)

    #   Add recombination fluctuations
    #   Here I (nearly) follow Dobi - but am not dealing with
    #   DIRECT EXCITATION.  ALSO, mabye delta_r should be applied before
    #   initial fano flucutations
    #   Also - this stinks in Dobi - should have r*(1-r) behavior
    #   NEED to implement energy dependent recombination fraction here
    delta_r = \
        params.material['sigma_p'] \
        * raw_summed_quanta \
        * ak.Array([randn(len(sub_array)) for sub_array in energy])
    q['raw'] = \
        raw_summed_quanta \
        * (1 - params.material['recombination'])
    p['raw'] = \
        raw_summed_quanta \
        * params.material['recombination']
    q['raw'] = \
        round_(q['raw']) \
        + round_(delta_r)
    p['raw'] = \
        round_(p['raw']) \
        - round_(delta_r)

    q['raw'] = replace_negative_elements(q['raw'])
    p['raw'] = replace_negative_elements(p['raw'])

    #   Charge: drift loss, and flucutations from that
    q['collected'] = (q['raw'] * charge_fraction +
                      sqrt(q['raw'] *
                           (1 - charge_fraction) * charge_fraction) *
                      ak.Array([randn(len(sub_array))
                                for sub_array in energy]))

    #   Light: collection fraction and flucutations due to that
    p['collected'] = (
        p['raw'] * params.light['collection']
        + sqrt(p['raw']
               * (1 - params.light['collection'])
               * params.light['collection'])
        * ak.Array([randn(len(sub_array)) for sub_array in energy])
        )

    # #   Measured signals.  Charge gets coarse grid noise, light adds
    # #   readout spe noise
    # q['measured'] = q['collected'] \
    #     + params.coarse_grids['noise'] * randn(energy.size)
    # p['measured'] = p['collected'] \
    #     + params.light']['spe_noise'] * randn(energy.size)

    p['collected'] = replace_negative_elements(p['collected'])
    q['collected'] = replace_negative_elements(q['collected'])
    print("Replaced negative elements in q and p")

    quanta['p'] = p
    quanta['q'] = q

    return quanta



def smear_space(r, params, energy=[]):
    """
    Adapted for awkward array input, constructing a new array.
    """
    from numpy.random import randn
    import awkward as ak
    import numpy as np

    #TODO
    sigma = {}
    sigma['transverse'] = 0
    sigma['longitudinal'] = 0


    transverse_part = (params.spatial_resolution['sigma_xy']**2 +
                       (sigma['transverse'] *
                        params.charge_drift['diffusion_fraction'])**2)**0.5
    longitudinal_part = (params.spatial_resolution['sigma_z']**2 +
                         (sigma['longitudinal'] *
                          params.charge_drift['diffusion_fraction'])**2)**0.5
<<<<<<< HEAD
    
    def rndm(rand_len,std=1):
        return np.random.normal(0,std,size=rand_len)

    ENERGY = [50,300,300,750,1000]
    Rrms   = [0.01*1e-3, 
              0.3*1e-3, 
              0.32*1e-3,                            
              0.42*1e-3, 
              0.6*1e-3]
=======


    ENERGY = [50,300,300,750,1000]
    Rrms   = [0.02*1e-3,
              0.09*1e-3,
              0.05*1e-3,
              0.17*1e-3,
              0.08*1e-3]
>>>>>>> c5242ed6

    def rrms_quadratic_fit(energy):
        a0, a1, a2 = 1.12295665e-06, 1.02477612e-06, -4.67093106e-10
        energy = np.asarray(energy)
        
        rrms = np.where(energy > 1200, 
                        0.6e-3, a0 + a1 * energy + a2 * energy**2)
        return rrms

    rx, ry, rz = r[:, 0], r[:, 1], r[:, 2]
    toShape = ak.num(rx)
    rand_len = len(np.ravel(rx))

    # if there is 'spatial_resolution_multiplier' in params.spatial_resolution then set SRM to that value otherwise set it to 1
    SRM = params.spatial_resolution.get('spatial_resolution_multiplier', 1)

    if len(energy) > 0:
        temp_qf = rrms_quadratic_fit(ak.flatten(energy)) * SRM

        new_rx = rx +  ak.unflatten(list(rndm(rand_len)*temp_qf),
                                    toShape, axis=0)
        new_ry = ry +  ak.unflatten(list(rndm(rand_len)*temp_qf),
                            toShape, axis=0)
        new_rz = rz +  ak.unflatten(list(rndm(rand_len)*temp_qf),
                            toShape, axis=0)
        
    else:
        new_rx = rx +  ak.unflatten(rndm(rand_len,transverse_part),
                                    toShape, axis=0)
        new_ry = ry +  ak.unflatten(rndm(rand_len,transverse_part),
                            toShape, axis=0)
        new_rz = rz +  ak.unflatten(rndm(rand_len,longitudinal_part),
                            toShape, axis=0)

    # Concatenating the arrays along the new axis
    combined_array = ak.concatenate([new_rx[:,np.newaxis],
                                     new_ry[:,np.newaxis], 
                                     new_rz[:,np.newaxis]], axis=1)

    return combined_array
<<<<<<< HEAD



# angle estimation
def deviation(energy, drift):
    import numpy as np
    """
    given energy (keV) 
    and drift length (m)
    returns the exponential coefficient k
    for a normalized exponential distribution
    of errors in angle (rad) for electron recoil 
    direction based on data from m.buuck et.al paper
    
    dist = A * e**(k*theta)
    
    --> ret: k (1/rad) 
    1/k is a measure of uncertanty (rad) 
    """

    dk_denergy = -44/700
    dk_dz_dE   = -1e2
    a = np.where(energy<300,
                np.nan,
                (energy-300) * (dk_denergy 
                                + dk_dz_dE*(0.05-drift)/(energy-290)))
    return np.where(a>0, np.nan, a)

def angle_error(energy, drift):
    import numpy as np
    from scipy.stats import expon
    """
    given energy (keV) 
    and drift length (m)
    returns n random samples of errors in angle (rad) 
    for electron recoil direction based on data from m.buuck et.al paper
    """
    k = deviation(energy, drift)
    lambd = -np.array(k)
    res = np.zeros(len(k))
    res[k<0] = expon.rvs(scale=1/lambd[k<0])
    return res

def angle_error_uncertainty(energy, drift):
    import numpy as np
    import awkward as ak
    """
    given energy (keV) 
    and drift length (m)
    returns the uncertainty in angle (rad) 
    for electron recoil direction based on data from m.buuck et.al paper
    """
    containment_level = 0.90
    k = deviation(energy, drift)
    anu =  np.log(1-containment_level) / k / 1.73 
    # mask anu if larger than pi or anu is nan 
    mask = (anu > np.pi) | np.isnan(anu)
    anu = ak.where(mask, np.pi, anu)
    return anu



def smear_angle(s, Z=[],E=[]):
    """
    Smears the angle of the hit
    """
    from numpy.random import randn
    import numpy as np
    import awkward as ak

    toShape = ak.num(s[:,0])
    rand_len = len(np.ravel(s[:,0]))
    # std of 0.01 gives 0.4 degrees for 1 sigma

    z = ak.ravel(Z[:,2])
    e = ak.ravel(E)
    
    up   = z > 0.36 / 2
    down = z < 0.36 / 2
    z_cell = np.zeros(len(z))
    z_cell[up] = 0.36 - z[up]
    z_cell[down] = z[down]

    STD = angle_error(e, z_cell) / 1.73
    sign = np.random.choice([1, -1], rand_len)

    sx = s[:,0] + ak.unflatten(STD*sign, toShape, axis=0)
    sy = s[:,1] + ak.unflatten(STD*sign, toShape, axis=0)
    sz = s[:,2] + ak.unflatten(STD*sign, toShape, axis=0)

    normal = (sx**2 + sy**2 + sz**2)**0.5
    sx = sx / normal
    sy = sy / normal
    sz = sz / normal

    sn = ak.concatenate([sx[:,np.newaxis],
                         sy[:,np.newaxis],
                         sz[:,np.newaxis]],
                         axis=1
                       )
    
    return sn

=======
>>>>>>> c5242ed6
<|MERGE_RESOLUTION|>--- conflicted
+++ resolved
@@ -169,15 +169,13 @@
     #   Charge signal
     measured_hits['quanta_q'] = copy.copy(quanta_q)
     measured_hits['r'] = smear_space(events.truth_hits['r'], events.params, events.truth_hits['energy'])
-<<<<<<< HEAD
     measured_hits['a'] = smear_angle(events.truth_hits['s_secondary'], 
                                      measured_hits['r'],
                                      measured_hits['energy'])
     
     measured_hits['a_uncertainty'] = angle_error_uncertainty(measured_hits['energy'], 
                                                              events.truth_hits['r'][:,2])
-=======
->>>>>>> c5242ed6
+
 
     #   Save trigger information - in truth hits, since this is
     #   effectively truth data that is not known as a measurement
@@ -186,23 +184,10 @@
     events.truth_hits['triggered'] = triggered
 
     #   alive and cell info copied from measured_hits.
-<<<<<<< HEAD
     measured_hits['cell'] = copy.copy(events.truth_hits['cell'][triggered])
     measured_hits['cell_index'] = copy.copy(events.truth_hits['cell_index'][triggered])
             
-=======
-    measured_hits['cell'] = copy.copy(events.truth_hits['cell'])
-    measured_hits['cell_index'] = copy.copy(events.truth_hits['cell_index'])
-
-    #   Generate locations in cell coordinates
-    if events.meta['geo_params'].detector_geometry=='geomega':
-        measured_hits['r_cell'] = geometry_tools.global_to_cell_coordinates(
-            measured_hits['r'],
-            measured_hits['cell'],
-            events.meta['geo_params'],
-            )
-
->>>>>>> c5242ed6
+
     #   Measured light from ACD
     measured_acd_energy = events.truth['front_acd_energy'] + events.truth['back_acd_energy'] \
         + events.params.light['spe_noise'] \
@@ -213,7 +198,6 @@
 
     measured_calorimeter_energy = calculate_measured_calorimeter_energy(events.truth['calorimeter_energy'],
                                                                         events.params)
-<<<<<<< HEAD
     cal_activated = measured_calorimeter_energy > 4*events.params.light['spe_threshold']
     measured_hits['calorimeter_energy'] = np.where(cal_activated,
                                                    measured_calorimeter_energy,
@@ -226,20 +210,7 @@
     measured_hits['r']      = measured_hits['r'][r_mask][good_mask]
     measured_hits['s_secondary'] = measured_hits['a'][r_mask][good_mask]
     
-=======
-
-    measured_hits['calorimeter_energy'] = np.where(measured_calorimeter_energy < 0, 0, measured_calorimeter_energy)
-    calorimeter_activated = measured_calorimeter_energy > CALORIMETER_ACTIVATION_ENERGY
-
-    #   Time of events is directly from truth.  Probably should add an error
-    #   here based on light readout timing
-    measured_hits['time'] = events.truth['time']
-
-    good_mask = ak.num(triggered) > 0
-    measured_hits['energy'] = measured_hits['energy'][good_mask]
-    measured_hits['r']      = measured_hits['r'][good_mask]
-    measured_hits['r_cell'] = measured_hits['r_cell'][good_mask]
->>>>>>> c5242ed6
+
     measured_hits['time']   = events.truth['time'][good_mask]
     measured_hits['triggered_id'] = events.truth['triggered_id'][good_mask]
     measured_hits['cell']   = measured_hits['cell'][good_mask]
@@ -249,12 +220,7 @@
     measured_hits['triggered']    = events.truth_hits['triggered'][good_mask]
     measured_hits['ACD_activated'] = acd_activated[good_mask]
     measured_hits['calorimeter_energy'] = measured_hits['calorimeter_energy'][good_mask]
-<<<<<<< HEAD
-    
-=======
-    measured_hits['calorimeter_activated'] = calorimeter_activated[good_mask]
-
->>>>>>> c5242ed6
+
     measured_hits['_good_mask']   = good_mask
     measured_hits['_bad_mask']    = ~good_mask
 
@@ -425,7 +391,6 @@
     longitudinal_part = (params.spatial_resolution['sigma_z']**2 +
                          (sigma['longitudinal'] *
                           params.charge_drift['diffusion_fraction'])**2)**0.5
-<<<<<<< HEAD
     
     def rndm(rand_len,std=1):
         return np.random.normal(0,std,size=rand_len)
@@ -436,16 +401,7 @@
               0.32*1e-3,                            
               0.42*1e-3, 
               0.6*1e-3]
-=======
-
-
-    ENERGY = [50,300,300,750,1000]
-    Rrms   = [0.02*1e-3,
-              0.09*1e-3,
-              0.05*1e-3,
-              0.17*1e-3,
-              0.08*1e-3]
->>>>>>> c5242ed6
+
 
     def rrms_quadratic_fit(energy):
         a0, a1, a2 = 1.12295665e-06, 1.02477612e-06, -4.67093106e-10
@@ -486,8 +442,6 @@
                                      new_rz[:,np.newaxis]], axis=1)
 
     return combined_array
-<<<<<<< HEAD
-
 
 
 # angle estimation
@@ -590,5 +544,4 @@
     
     return sn
 
-=======
->>>>>>> c5242ed6
+
