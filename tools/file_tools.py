#!/usr/bin/env python3
# -*- coding: utf-8 -*-
"""
Colletion of tools to read .sim file and crate events

Parsing has long list of problems / needed improvements - see comments

TODO: Move any file file handling out of events_tools and to here
TODO: Consider splitting sim file tools from other file tools

@author: tshutt
awkward implemented
calorimeter implemented
"""

class Sim_File:
    """"
    Class for sim file handling

    At initialization, opens file and reads up to first event.

    Subsequent calls to read_next_event reads the next event and returns it
    in a raw form as self.raw_event.  parse_raw_event creates hits
    from the events in the .ht and .ia lines, returning self.parsed_event

    make_event_tree and show_event_tree are for diagnostics

    Units from Megablib: cm and keV
    """

    def __init__(self, full_file_name):
        """ Opens a sim file and reads to the first event.
            Returns file "handle" f

            full_file_name includes path, but not extension

            TODO: parse and return header information
            8/20 TS
        """
        #   Open
        f = open(full_file_name + '.sim')

        #   Skip to first event - text_line = 'SE'
        text_line = f.readline().strip('\n')

        while text_line=="" or text_line[0:2]!='SE':
            text_line = f.readline().strip('\n')
            print(text_line)

        self.f = f

    def read_next_event(self):
        """
        Reads the next event in the file, and returns all of
        the raw information in the dictionary self.raw_event

        Assumes that the file has previously be read up to and including
        the 'SE' line demarking the start of this event, and reads the
        next event 'SE' before returning.  If no next 'SE' is encountered,
        thensim['end_of_file'] is set True.

        There is minimal processing of the raw information.  The
        Megalib units of cm and keV are preserved.
        """

        import sys
        import numpy as np
        from collections import deque

        #   Initial presumption of innocence
        self.good_event = True

        #   Clear any previous parsed event
        if hasattr(self, 'parsed_event'):
            delattr(self, 'parsed_event')

        #   Particle and Interction types are meta data

        #   All interaction types, first as name to number
        interaction_types_str2num = {}
        interaction_types_str2num['INIT'] = 1
        interaction_types_str2num['PAIR'] = 2
        interaction_types_str2num['COMP'] = 3
        interaction_types_str2num['PHOT'] = 4
        interaction_types_str2num['BREM'] = 5
        interaction_types_str2num['ANNI'] = 6
        interaction_types_str2num['RAYL'] = 7
        interaction_types_str2num['IONI'] = 8
        interaction_types_str2num['INEL'] = 9
        interaction_types_str2num['CAPT'] = 10
        interaction_types_str2num['DECA'] = 11
        interaction_types_str2num['ESCP'] = 12
        interaction_types_str2num['ENTR'] = 13
        interaction_types_str2num['EXIT'] = 14
        interaction_types_str2num['BLAK'] = 15
        #   Number to name, dealing with zero start index
        interaction_types_num2str = ['null']
        interaction_types_num2str[1:] \
            = [key for key in interaction_types_str2num.keys()]

        #   Select particles types
        particle_num2str = [''] * 27
        particle_num2str[1] = 'gamma'
        particle_num2str[2] = 'e+'
        particle_num2str[3] = 'e-'
        particle_num2str[4] = 'p'
        particle_num2str[5] = 'pbar'
        particle_num2str[6] = 'n'
        particle_num2str[8] = 'mu+'
        particle_num2str[9] = 'mu-'
        particle_num2str[21] = 'alpha'
        particle_num2str[22] = 'ion'
        particle_num2str[23] = 'pi+'
        particle_num2str[24] = 'pio'
        particle_num2str[25] = 'pi-'

        meta = {}
        meta['interaction_types_str2num'] = interaction_types_str2num
        meta['interaction_types_num2str'] = interaction_types_num2str
        meta['particle_num2str'] = particle_num2str

        #   event_info is essentially meta data for the event
        event_info = {}

        #   Event ID
        text_line = self.f.readline().strip('\n')
        numstring = text_line[2:].split()
        event_info['triggered_event_id'] = int(numstring[0])
        event_info['simulated_event_id']= int(numstring[1])

        if event_info['triggered_event_id'] == 6861:
            print(event_info['triggered_event_id'])

        #   Event time
        text_line = self.f.readline().strip('\n')
        event_info['time'] = float(text_line[2:])

        #   Energies: active, escaped and passive energy
        text_line = self.f.readline().strip('\n')
        event_info['deposited_energy'] = float(text_line[2:])
        text_line = self.f.readline().strip('\n')
        event_info['escaped_energy'] = float(text_line[2:])
        text_line = self.f.readline().strip('\n')
        event_info['passive_energy'] = float(text_line[2:])

        #   Specific passive material - PM
        #   The type of material is recored, but I'm not trackign that
        #   yet
        text_line = self.f.readline().strip('\n')
        event_info['energy_special_passive'] = []
        while text_line[0:2]=='PM':
            splitline=text_line[2:].split()
            event_info['energy_special_passive'].append(float(splitline[1]))
            text_line = self.f.readline().strip('\n')

        #   The event is returned as the dictionary raw_event
        raw_event = {}
        raw_event['meta'] = meta
        raw_event['event_info'] = event_info

        #%%   IA - interaction lines.  First initialize things
        ia = {}

        #   Initialize values - appended in loop below
        ia['interaction_type'] = deque()
        ia['interaction_id'] = deque()
        ia['parent_interaction_id'] = deque()
        ia['detector'] = deque()
        ia['time'] = deque()
        ia['rx'] = deque()
        ia['ry'] = deque()
        ia['rz'] = deque()
        ia['particle_primary'] = deque()
        ia['s_primary_x'] = deque()
        ia['s_primary_y'] = deque()
        ia['s_primary_z'] = deque()
        ia['polarization_in_x'] = deque()
        ia['polarization_in_y'] = deque()
        ia['polarization_in_z'] = deque()
        ia['energies_primary'] = deque()
        ia['particle_secondary'] = deque()
        ia['s_secondary_x'] = deque()
        ia['s_secondary_y'] = deque()
        ia['s_secondary_z'] = deque()
        ia['polarization_out_x'] = deque()
        ia['polarization_out_y'] = deque()
        ia['polarization_out_z'] = deque()
        ia['energies_secondary'] = deque()

        #%%   Read IA lines and put into ia structure
        while text_line[0:2]=='IA':

            ia['interaction_type'].append(
                interaction_types_str2num[text_line[3:7]]
                )

            splitline = text_line[8:].split(';')

            ia['interaction_id'].append(int(splitline[0]))
            ia['parent_interaction_id'].append(int(splitline[1]))
            ia['detector'].append(int(splitline[2]))
            ia['time'].append(float(splitline[3]))
            ia['rx'].append(float(splitline[4]))
            ia['ry'].append(float(splitline[5]))
            ia['rz'].append(float(splitline[6]))
            ia['particle_primary'].append(int(splitline[7]))
            ia['s_primary_x'].append(float(splitline[8]))
            ia['s_primary_y'].append(float(splitline[9]))
            ia['s_primary_z'].append(float(splitline[10]))
            ia['polarization_in_x'].append(float(splitline[11]))
            ia['polarization_in_y'].append(float(splitline[12]))
            ia['polarization_in_z'].append(float(splitline[13]))
            ia['energies_primary'].append(float(splitline[14]))
            ia['particle_secondary'].append(int(splitline[15]))
            ia['s_secondary_x'].append(float(splitline[16]))
            ia['s_secondary_y'].append(float(splitline[17]))
            ia['s_secondary_z'].append(float(splitline[18]))
            ia['polarization_out_x'].append(float(splitline[19]))
            ia['polarization_out_y'].append(float(splitline[20]))
            ia['polarization_out_z'].append(float(splitline[21]))
            ia['energies_secondary'].append(float(splitline[22]))

            #   Read next text_line
            text_line = self.f.readline().strip('\n')

            #   If eof or other file error, break
            if text_line=='':
                break

        # Convert deques to numpy arrays
        for key in ia:
            ia[key] = np.array(ia[key])

        raw_event['ia'] = ia

        #   Check for no IA line after the first - have seen this in .sim files
        if len(ia['interaction_id'])==1:
            self.good_event = False
            print(f'Event {event_info["triggered_event_id"]:d} bad: ' +
                  'has only one IA line')

        #%%   Read HT (hit) lines and put into ht structure

        #   If eof or other error, return
        if text_line != '':

            ht = {}

            #   Initialize values - appended in loop below
            ht['detector'] = deque()
            ht['cell'] = deque()
            ht['rx'] = deque()
            ht['ry'] = deque()
            ht['rz'] = deque()
            ht['energy'] = deque()
            ht['time'] = deque()
            ht['interaction_id'] = deque()
<<<<<<< HEAD
            ht['interactions_id'] = deque()
=======
            ht['interactions_ids'] = []
>>>>>>> c5242ed6

            #   Loop over HTsim lines
            n = 0
            while text_line[0:2] == 'HT':

                n += 1

                #   Split line into text sections
                splitline = text_line[6:].split(';')

                #   Detector ID
                detector_id = int(splitline[0])
                ht['detector'].append(detector_id)

                #   Some ugliness here for Oliver's hack (documented at:
                #   https://confluence.slac.stanford.edu
                #       /display/GTPC/MEGALib+notes)
                #   which added a volume tag to the .sim file, but only
                #   for drift chambers - detector_id = 5.
                #   For other detector_ids, set cell to 0.
                if detector_id==5:
                    ht['cell'].append(int(splitline[1].split('_')[1]))
                else:
                    ht['cell'].append(0)

                # if the detector id is 2 = calorimeter
                # AND the 7th index (interaction id) is a number less than 5
                # then that event should be flagged as a 
                # bad calorimeter event... implemented in parse raw event


                ht['rx'].append(float(splitline[2]))
                ht['ry'].append(float(splitline[3]))
                ht['rz'].append(float(splitline[4]))
                ht['energy'].append(float(splitline[5]))
                ht['time'].append(float(splitline[6]))
                ht['interaction_id'].append(int(splitline[7]))
                ht['interactions_ids'].append(
                    np.array(splitline[7:], dtype=int))

                text_line = self.f.readline().strip('\n')
                if text_line == '':
                    break

            #   Convert lists to arrays, apart from interactions_idss
            for key in ht:
                if key!='interactions_ids':
                    ht[key] = np.array(ht[key])

            #   Assign HT to sim structure, if it exists
            if len(ht['detector'])>0:
                raw_event['ht'] = ht

            #   Otherwise, a bad event
            else:
                self.good_event = False
                print(f'Event {event_info["triggered_event_id"]:d} bad: ' +
                      'no HT lines')

        #   Check for end of file.  If text_line is 'SE', then no
        if text_line[0:2] == 'SE':
            end_of_file = False
        else:
            end_of_file = True
        raw_event['end_of_file'] = end_of_file

        #   Add raw_event to file object
        self.raw_event = raw_event

    def parse_raw_event(self, geo_params=None):

        """
        Parses the raw event information in self.raw_event, returning
        self.parsed_event.

        The information in the .sim is split between IA lines and HT lines.
        The IA lines describe the interactions, while the HT lines keep
        track of energy deposited by dE/dx "ionization".  Here we generate
        truth_hits which have the locations of interactions (from the IA
        lines) that result in charged particles (for gamma ray, this means
        compton, photo, pair), and the total energy of the resulting tracks,
        which is found by summing the energy HT lines corresponding to each
        IA line.
        The hits are listed in the order of the interactions - though
        note the comlication described below when tracks spans multiple cells.

        There are several complications to interperting IA and HT lines
        which are handled in this module:

        When X-rays are absorbed, this creates a separate (photo)
        interaction by Cosima, but given their tiny range, we here
        add their energy to the correct parent interaction or track that
        gave rise to the x-ray.
        This takes several forms, as is detailed in comments below.
        Similarly, low energy bremsstrahlung (defined with a
        threshold hard coded in this routine) are also added to their
        parent track.

        Another complication is tracks that span multiple cells.  This is
        is a promient effect for incident charged paritcles, but also
        happens with the electron recoil tracks from gamma ray interactions.
        In this case the first hit is the interaction that gives rise
        to the charged particle, and energy in additional cells is put into
        new "hits" at the end of the hits arrays.

        Note also that dE/dx ionizing energy deposition does not constitute
        an "interaction", but is associated with the interaction that
        generated the charged particle, e.g., a Compton scatter creating
        an electron.  For incident charged particles, this corresponding
        "interaction" id is 1, which is the event initialization. The type
        of incident particle is in events.truth['incident_particle'],
        for which events.meta['particle_num2str'] translates number
        to particle. Gammas are id = 1.
        events.truth['incident_charged_particle'] is a convenient boolean.

        The results of this routine are packaged in in parsed_event

        These variables keep track of mulit-cell tracks:
            'multi_cell_interaction', a boolean which
                is true for any interaction that splits into multiple cells
            'interaction' - the interaction ID in the .sim file.
                This value is the same for all hits generated by
                multi-cell tracks, and refers to the original interaction.
                multi_cell_interaction will be true only for that
                original interaction.
                In general 'interaction' is not a sequential list
                (1, 2, 3 ...), but has missing interactions since many
                IA line interactions have been droped because they had
                no energy (e.g., pair production) or were x-rays or bream
                whose energy was added to the parent interaction.

        These variables provide information about cells
            cell - cell # for each hit, size(max_num_hits, num_events)
            cells_list - list of struck cells
            num_cells - number of sturck cells,
            cell_index - hit index for cells_list
            cell_hit_count - number of hits in each cell

        The parsed event units are MKS and keV (Megalib's cm converted to m)

        Note the spatial information in HT lines and IA lines are not
            consistent - HT lines are in cell coordinates.

        TODO: Many issues to clean up:
            Capture polarizations
            Implement full (compressed) track output.  For incident
                charged particles, and/or tracks above some energy
            Two input parameters need to be handled: thresholds for
                x-ray and brem merging.
            Test on high energy particles with "interesting" interactions
                - i.e., muon, or pion creating
            Consider merging x-rays and brem with parent track based on
                spatial clustering instead of energy.  Could go further
                and use only clustering in this module.
        """

        import sys
        import numpy as np
        import copy

        import geometry_tools

        if not 'ht' in self.raw_event:
            sys.exit('*** Error in parse_raw_event - no ht lines ***')

        #   These used for diagnostics
        blab = False
        fuss = False
        event_num = self.raw_event["event_info"]["triggered_event_id"]

        #   Settings for processing - should possibly be supplied params
        x_ray_energy_threshold = 4.0
        merged_brem_threshold = 10.0

        #   Incident particle ID, energy, location and direction
        #   extracted from first IA line.  The location - I think -
        #   is where the particle is on the disk tangent to the
        #   surrounding sphere:
        incident_particle = self.raw_event['ia']['particle_secondary'][0]
        incident_energy = self.raw_event['ia']['energies_secondary'][0]
        incident_r = np.zeros((3,))
        incident_r[0] = self.raw_event['ia']['rx'][0]
        incident_r[1] = self.raw_event['ia']['ry'][0]
        incident_r[2] = self.raw_event['ia']['rz'][0]
        incident_s = np.zeros((3,))
        incident_s[0] = self.raw_event['ia']['s_secondary_x'][0]
        incident_s[1] = self.raw_event['ia']['s_secondary_y'][0]
        incident_s[2] = self.raw_event['ia']['s_secondary_z'][0]

        decay_list = self.raw_event['ia']['interaction_type'] == 11 # decay
        inert_material_list = self.raw_event['ia']['detector'] == 0
        decay_in_inert_material = np.any(decay_list & inert_material_list)
        calorimeter_involved = self.raw_event['ia']['detector'] == 2
        happend_in_first_3   = self.raw_event['ia']['interaction_id'] < 5   
        calorimeter_in_first_3 = np.any(calorimeter_involved & happend_in_first_3) 
        

        #   The deposited energy, as reported by Cosima
        deposited_energy = self.raw_event['event_info']['deposited_energy']

        #   These keep track of interactions.
        #   Usage notes for interactions and parents:
        #     + These are interaction numbers, which are one greater
        #       than their array indices, must subtract 1 when indexing.
        #     + There is not a one-to-one correspondence between
        #       parents and children, which prohibits certain types
        #       of vectorized indexing
        interactions = copy.copy(self.raw_event['ia']['interaction_id'])
        parents = self.raw_event['ia']['parent_interaction_id']
        types = self.raw_event['ia']['interaction_type']
        detectors = self.raw_event['ia']['detector']

        #   Types and detectors of parents need finesse, since the
        #   first entry, which is the init line, doesn't have a well
        #   defined parent.
        #   So we make new varibles, with first entry given value 0.
        parent_types = types[parents-1]
        parent_types[0] = 0

        parent_detectors = detectors[parents-1]
        parent_detectors[0] = 0

        #   Boolean for incident charged particle.  For now, everything
        #   except gammas and neutrons are charged particles
        if ((incident_particle == 1) | (incident_particle == 6)):
            incident_charged_particle = False
        else:
            incident_charged_particle = True

        s_primary = np.zeros((3, interactions.size))
        s_primary[2,:] = self.raw_event['ia']['s_primary_z'][interactions-1]

        #   Here we find various measures of event quality

        #   Keep track of escaped energy depending on direction
        #   up or down (through or back-scatter, assuming planar geometry)
        escaped = self.raw_event['ia']['interaction_type']==12
        back = (
            self.raw_event['ia']['s_secondary_z'][0]
            * self.raw_event['ia']['s_primary_z'][escaped] < 0
            )
        escaped_back_energy = np.sum(
            self.raw_event['ia']['energies_primary'][escaped][back]
            )
        escaped_through_energy = np.sum(
            self.raw_event['ia']['energies_primary'][escaped][~back]
            )

        #   "Entrance scatter" for gammas: initial scatter in inert material
        if (incident_particle==5) & (detectors[0]==0):
            clean_entrance = False
            entrance_scatter_energy \
                = self.raw_event['ia']['energies_secondary'][1]
        else:
            clean_entrance = True
            entrance_scatter_energy = 0

        #   Missing energy - escaped or passive, above 1 meV
        if (self.raw_event['event_info']['escaped_energy']
            + self.raw_event['event_info']['passive_energy']) > 0.001:
            missing_energy = True
        else:
            missing_energy = False

        #   Missing energy after 1st scatter, independent of
        #   whether first scatter was in inert material (i.e., whether
        #   there was an  entrance scatter)
        if (np.any(detectors[1:]==0)
            | (self.raw_event['event_info']['escaped_energy'] > 0.001)):
            missing_energy_after_entrance = True
        else:
            missing_energy_after_entrance = False

        #   Number of Rayleigh scatters, and number of bremstrahlung
        num_rayleigh = np.sum(types==7)
        num_brem = np.sum(types==5)

        #   Find energy in cells.   This is done by looping over all
        #   interactions that created particles which deposit energy via
        #   dE/dx, and summing the energy in HT lines associated with those
        #   inteactions.  This gets messy to deal with tracks depositing
        #   energy over multiple cells.

        #   This restricts interactions to those that make HT energy.
        #   HT energy only comes from pair, compton, photo, and incident
        #   charged particles.
        #   This mask doesn't insist on active material, as the track
        #   can enter an active region, and does not distinguish
        #   detector types (e.g., cells vs calorimeter)

        # interaction_types_str2num['INIT'] = 1
        # interaction_types_str2num['PAIR'] = 2
        # interaction_types_str2num['COMP'] = 3
        # interaction_types_str2num['PHOT'] = 4
        # interaction_types_str2num['BREM'] = 5
        # interaction_types_str2num['ANNI'] = 6
        # interaction_types_str2num['RAYL'] = 7
        # interaction_types_str2num['IONI'] = 8
        # interaction_types_str2num['INEL'] = 9
        # interaction_types_str2num['CAPT'] = 10
        # interaction_types_str2num['DECA'] = 11
        # interaction_types_str2num['ESCP'] = 12
        # interaction_types_str2num['ENTR'] = 13
        # interaction_types_str2num['EXIT'] = 14
        # interaction_types_str2num['BLAK'] = 15

        interaction_mask = (
            ((types == 1) & incident_charged_particle)
            | (types == 2)
            | (types == 3)
            | (types == 4)
            #| (types == 11) # Bahrudin added
            )

        #   Arrays for energies and cell(s) of each interaction
        energies = np.zeros(len(interactions), dtype=float)
        cells = np.zeros(len(interactions), dtype=int)

        #   These needed for mulit-cell interactions
        splits_count = np.zeros(len(interactions), dtype=int)
        split_cells = [[] for n in range(types.size)]
        split_energies = [[] for n in range(types.size)]
        split_rs = [[] for n in range(types.size)]

        #   Loop through relevant interactions.  Note the
        #   subtraction to get to indices.
        for ni in (interactions[interaction_mask]-1):

            #   HT hits: this interation, and in cells. Note: HT cell
            #   number set to zero if detector is not a cell.
            ht_mask = (
                (self.raw_event['ht']['interaction_id']==interactions[ni])
                & (self.raw_event['ht']['cell'] != 0)
                )

            #   Only proceed if there is HT energy
            if np.any(ht_mask):

                #   List of cells for this interaction, and count
                #   of that list
                all_cells \
                    = np.unique(self.raw_event['ht']['cell'][ht_mask])
                splits_count[ni] = all_cells.size

                #   Single cell interactions
                if all_cells.size==1:
                    cells[ni] = all_cells
                    energies[ni] \
                        = sum(self.raw_event['ht']['energy'][ht_mask])

                #   Multi cell interactions take a lot of work.
                #   Store output in separate arrays, to be merged later.
                #   The energy location taken from HT lines, which are in
                #   cell coordinates
                else:
                    int_cells = []
                    int_energies = []
                    int_r = []
                    for cell, nc in zip(all_cells, range(all_cells.size)):
                        ht_cell_mask = (
                            ht_mask
                            & (self.raw_event['ht']['cell'] == cell)
                            )
                        int_cells.append(cell)
                        ht_energies \
                            = self.raw_event['ht']['energy'][ht_cell_mask]
                        int_energies.append(ht_energies.sum())
                        r_raw = np.array([
                            self.raw_event['ht']['rx'][ht_cell_mask],
                            self.raw_event['ht']['ry'][ht_cell_mask],
                            self.raw_event['ht']['rz'][ht_cell_mask]
                            ]) / 100
                        r_weighted = np.average(
                            r_raw,
                            axis=1,
                            weights=ht_energies)
                        r_global = geometry_tools.global_to_cell_coordinates(
                            r_weighted,
                            cell,
                            geo_params,
                            reverse = True
                            )
                        int_r.append(r_global)
                    split_cells[ni] = int_cells
                    split_energies[ni] = int_energies
                    split_rs[ni] = int_r

                    #   We want the cell with the interaction to be
                    #   first in the split cells list, as this is the
                    #   cell that gets assigned to the original location
                    #   in the interaction arrays.  We do this by finding
                    #   which cell has its center closest ot the interaction.
                    #   This doesn't apply to initial charge particles, which
                    #   don't have an interaction.  Possibly the natural
                    #   order of the HT lines makes this unnecessary.
                    #   TODO: check if distance test is needed, and remove
                    #   if not
                    if ni != 0:
                        r_int = np.zeros(3, dtype=float)
                        r_int[0] = self.raw_event['ia']['rx'][ni]
                        r_int[1] = self.raw_event['ia']['ry'][ni]
                        r_int[2] = self.raw_event['ia']['rz'][ni]
                        r_int = r_int / 100
                        interaction_cell = (all_cells[np.sqrt((((
                            geo_params.cells['centers']
                            [:, all_cells-1].T - r_int).T
                            )**2).sum(axis=0)).argmin()])
                        split_cells[ni].remove(interaction_cell)
                        split_cells[ni].insert(0, interaction_cell)
                        if interaction_cell == 0:
                            print('Correct interaction split cell, '
                                  + f'event {event_num:d}')
                        else:
                            print('Incorrect interaction split cell, '
                                  + f'event {event_num:d}')
                        if fuss:
                            print('Multi cell interaction, '
                                     + 'not from first track '
                                     + f'event {event_num:d} '
                                     + 'Need to check handling ')

        #   These are original interactions which are multi-cell
        multi_cell_interactions_mask = splits_count > 1

        #   ACDs.
        #   Calorimeter names not working in Cosima, so a workaround,
        #   using the z location to figure out which ACD detector
        front_acd_energy = 0.0
        back_acd_energy = 0.0
        ht_acd_mask = self.raw_event['ht']['detector']==4
        for nh in np.nonzero(ht_acd_mask)[0]:
            if float(self.raw_event['ht']['rz'][nh])>0:
                front_acd_energy += self.raw_event['ht']['energy'][nh]
            else:
                back_acd_energy += self.raw_event['ht']['energy'][nh]

        calorimeter_energy = 0.0
        ht_cal_mask = self.raw_event['ht']['detector']==2
        for nh in np.nonzero(ht_cal_mask)[0]:
            calorimeter_energy += self.raw_event['ht']['energy'][nh]

        #TODO: get rid of this when finished checking
        def blab_first():
            split_energy_sum = sum([energy for split in split_energies
                        for energy in split])
            acd_energy = front_acd_energy + back_acd_energy
            all_energy = energies.sum() + split_energy_sum + acd_energy
            print('Initial')
            print(f'   single cells: {energies.sum():5.3f} keV')
            print(f'   in scatters: {energies[scatters_in_mask].size:d}, '
                  + f'{energies[scatters_in_mask].sum():5.3f} keV')
            print(f'   split cells: {split_energy_sum:5.3f} keV')
            print(f'   acd front & back: {acd_energy:5.3f} keV')
            print(f'   Total: {all_energy:5.3f} keV')

        def blab_on(headline):
            split_energy_sum = sum([energy for split in split_energies
                        for energy in split])
            acd_energy = front_acd_energy + back_acd_energy
            all_energy = energies.sum() + split_energy_sum + acd_energy
            print(headline)
            print(f'   single cells: {energies.sum():5.3f} keV')
            print(f'      child_x_rays: {energies[child_x_rays-1].size:d}, '
                  + f'{energies[child_x_rays-1].sum():5.3f} keV')
            if 'following_x_rays_mask' in locals():
                print('      following_x_rays: '
                      + f'{following_x_rays_mask.sum():d}, '
                      + f'{energies[following_x_rays_mask].sum():5.3f} keV')
            if 'merged_brem_photo' in locals():
                print('      merged_brem_photo: '
                      + f'{energies[merged_brem_photo-1].size:d}, '
                      + f'{energies[merged_brem_photo-1].sum():5.3f} keV')
            print(f'   split cells: {split_energy_sum:5.3f} keV')
            print(f'   acd front & back: {acd_energy:5.3f} keV')
            print(f'   Total: {all_energy:5.3f} keV')

        def blab_last():
            split_energy_sum = sum([energy for split in split_energies
                        for energy in split])
            acd_energy = front_acd_energy + back_acd_energy
            all_energy = energies.sum() + split_energy_sum + acd_energy
            print('')
            print('Cell energies:')
            print(f'   init: {energies[types==1].size:d}, '
                  + f'{energies[types==1].sum():5.3f} keV')
            print(f'   pair: {energies[types==2].size:d}, '
                  + f'{energies[types==2].sum():5.3f} keV')
            print(f'   comp: {energies[types==3].size:d}, '
                  + f'{energies[types==3].sum():5.3f} keV')
            print(f'   phot: {energies[types==4].size:d}, '
                  + f'{energies[types==4].sum():5.3f} keV')
            print(f'   brem: {energies[types==5].size:d}, '
                  + f'{energies[types==5].sum():5.3f} keV')
            print(f'   anni: {energies[types==6].size:d}, '
                  + f'{energies[types==6].sum():5.3f} keV')
            print(f'   total: {energies.size:d}, {energies.sum():5.3f} keV')
            print(f'   split cell energies: {split_energy_sum:5.3f} keV')
            print( '   sum energies + split cell: '
                  + f'{energies.sum()+split_energy_sum:5.3f} keV')
            print('ACDs')
            print(f'   front: {front_acd_energy:5.3f} keV')
            print(f'   back: {back_acd_energy:5.3f} keV')
            print(f'   total: {acd_energy:5.3f} keV')
            print(f'All energy: {all_energy:5.3f} keV')

        if blab: blab_first()

        #   We now have to sort out x-rays and low energy brem that should
        #   be merged with the parent tracks or interactions.  This is
        #   sadly complicated.
        #
        #   For context, these interactions produce gammas:
        #       bremsstrahlung
        #       annihilation
        #       an incident gammma
        #   These interactions produce charged particles:
        #       pair production
        #       compton
        #       photo-absorption
        #       an incident charged particle
        #
        #   X-rays are produced both at a photo-absorption interactions,
        #       by the photo-absorbing atom,
        #       and also along charged particle tracks. Note that for
        #       incident charged particles the "interaction" is 1, the
        #       inititalization interaction.
        #
        #   Note that for Cosima the secondary gamma in compton scatters
        #       is the same as the initial.  Hence the only "daughter"
        #       of compton scatterings is e-, and not a gamma.
        #
        #   With that said, the are three types of low energy gamma rays
        #   to combine with parent interactions or tracks:
        #
        #   1. x-rays which are children of charged-particle producing
        #       interaction.  Note, this doesn't distinguish between
        #       x-rays produced along the resulting track, or produced
        #       at the interaction site.  The energy is assigned to parent
        #       interaction, as long as the parent interaction was in
        #       an active material (otherwise the X-ray remains a separate
        #       interaction)
        #   2. x-rays which sequentially follow a photo-absorption, but
        #       are not tagged as their children - perhaps erroneously.
        #       These have the same parent as photo-absorption, and
        #       that parent is a photon (to distinguish this
        #       from x-rays from charged particle tracks).
        #       Energy is added to the photo-absorption interaction.
        #   3. photo-abosorption after brem at sufficiently low energy
        #       that it should be merged with track that procuced brem.
        #       Assign to the interaction which generated the track, i.e.,
        #       the grandparent interaction of the photo-absorption.
        #
        #   Interaction codes:
        #       INIT = 1
        #       PAIR = 2
        #       COMP = 3
        #       PHOT = 4
        #       BREM = 5
        #       ANNI = 6

        #   Child x-rays are defined as:
        #      + energy less than pre-defined threshold, but > 0
        #      + photoabsorption
        #      + parent detectors is active - otherwise is orphaned x-ray
        child_x_rays = interactions[
            (0.0 < energies) & (energies < x_ray_energy_threshold)
            & (types == 4)
            & (   (parent_types == 2)
                | (parent_types == 3)
                | (parent_types == 4)
                | ((parent_types == 1) & (incident_particle != 1)))
            & (parent_detectors != 0)
            ]

        #   Add energy to track by looping over parents.  Deal with
        #   split cell parents
        for npt in np.unique(parents[child_x_rays-1]):
            if ~multi_cell_interactions_mask[npt-1]:
                energies[npt-1] += energies[child_x_rays[
                    parents[child_x_rays-1] == npt
                    ]-1].sum()
            else:
                for cell, nc in zip(split_cells[npt-1],
                                    range(len(split_cells[npt-1]))):
                    split_energies[npt-1][nc] += energies[child_x_rays[
                        (parents[child_x_rays-1] == npt)
                        & (cells[child_x_rays-1] == cell)
                        ]-1].sum()

        if blab: blab_on('child x rays added')

        #   Zero the merged energy
        energies[child_x_rays-1] = 0

        if blab: blab_on('child x rays zeroed')

        #   Following x-rays:
        #       + energy less than pre-defined threshold, but > 0
        #       + photoabsorption
        #       + follows photoabsorption in interaction sequence
        #       + this and previous interactions share same parent
        #       + that parent is gamma from brem, annihilation or
        #           incident gamma.
        following_x_rays_mask = (
            (0.0 < energies) & (energies < x_ray_energy_threshold)
            & (types == 4)
            & (np.insert(types[:-1], 0, 0) == 4)
            & np.insert(parents[0:-1] == parents[1:], 0, False)
            & (   (parent_types == 5)
                | (parent_types == 6)
                | ((parent_types == 1) & (incident_particle == 1)))
            )
        #   Add these energies to parent.  Those with single cell
        #   previous interaction are straightforward
        single_followers = interactions[1:][
            ~multi_cell_interactions_mask[0:-1]
            & following_x_rays_mask[1:]
            ]
        energies[single_followers-2] += energies[single_followers-1]
        #   Multi-cell previous interaction is messier - needs to be checked,
        #   hence sys.exit if encountered.
        multi_followers = interactions[1:][
            multi_cell_interactions_mask[0:-1]
            & following_x_rays_mask[1:]
            ]
        for nfp in multi_followers:
            for cell, nc in zip(split_cells[nfp-1],
                                range(len(split_cells[nfp-1]))):
                if cells[nfp-1] == cell:
                    split_energies[nfp-1][nc] += energies[nfp-1]
            sys.exit('Following x-ray parent has split cell - check this')

        if blab: blab_on('following x rays added')

        #   Zero the merged energy
        energies[following_x_rays_mask] = 0

        if blab: blab_on('following x rays added')

        #   Photo absorbed brem: low energy photobsorption from
        #   parent brem, gets added to originating track.
        #   These are identified by energy, by type, and parent type.
        merged_brem_photo_mask = (
            (0.0 < energies) & (energies < merged_brem_threshold)
            & (types == 4)
            & (parent_types == 5)
            )
        merged_brem_photo = interactions[merged_brem_photo_mask]
        #   Originating track is grandparent of the photo-absorption.
        #   Add energy to track by looping over grandparents.
        #   Also need to deal with very rare case of grand parent not
        #   having any HT lines - if so, then there is no track to
        #   merge with, so remove from this treatment
        bad = np.zeros(merged_brem_photo.size, dtype=bool)
        for ngp in np.unique(parents[parents[merged_brem_photo-1]-1]):
            gp_has_hits = (self.raw_event['ht']['interaction_id']
                           == interactions[ngp-1]).sum()
            if gp_has_hits > 0:
                if ~multi_cell_interactions_mask[ngp-1]:
                    energies[ngp-1] += energies[merged_brem_photo[
                        parents[parents[merged_brem_photo-1]-1] == ngp
                        ]-1].sum()
                else:
                    for cell, nc in zip(split_cells[ngp-1],
                                        range(len(split_cells[ngp-1]))):
                        split_energies[ngp-1][nc] \
                            += energies[merged_brem_photo[
                                (parents[parents[merged_brem_photo-1]-1]==ngp)
                                & (cells[merged_brem_photo-1] == cell)
                                ]-1].sum()
            else:
                bad[parents[parents[merged_brem_photo-1]-1]==ngp] = True

        #   Remove the rare case
        merged_brem_photo = merged_brem_photo[~bad]

        if blab: blab_on('following x rays added')

        #   Zero the merged energy
        energies[merged_brem_photo-1] = 0

        if blab: blab_on('following x rays added')

        #TODO: remove these checks after testing
        if energies[types==5].sum()>0:
            sys.exit('ERROR: Brem with energy ')
        if energies[types==6].sum()>0:
            sys.exit('ERROR: Annihilation with energy ')
        if energies[types==7].sum()>0:
            sys.exit('ERROR: Rayleigh with energy ')

        #   Remove "null" interactions.  These have no energy at this
        #   this point, either becuase of the type of interaction
        #   (brem, annihilation, rayleigh, etc.), or because of merging
        #   (x-rays), or in passive material.  Also, don't remove location
        #   of split cell interactions, though these are currently empty
        remove = (energies==0) & ~(splits_count>1)

        #   Remove these interactions
        interactions = interactions[~remove]
        types = types[~remove]
        energies = energies[~remove]
        cells = cells[~remove]
        multi_cell_interactions_mask = multi_cell_interactions_mask[~remove]
        detectors = detectors[~remove]

        if blab: blab_last()

        #   Now, with reduced set of interactions to keep, find
        #   locations and vectors for these interactions
        r = np.zeros((3, interactions.size), dtype=float)
        r[0, :] = self.raw_event['ia']['rx'][interactions-1]
        r[1, :] = self.raw_event['ia']['ry'][interactions-1]
        r[2, :] = self.raw_event['ia']['rz'][interactions-1]
        r = r / 100
        s_primary = np.zeros_like(r)
        s_primary[0, :] \
            = self.raw_event['ia']['s_primary_x'][interactions-1]
        s_primary[1, :] \
            = self.raw_event['ia']['s_primary_y'][interactions-1]
        s_primary[2, :] \
            = self.raw_event['ia']['s_primary_z'][interactions-1]
        s_secondary = np.zeros_like(r)
        s_secondary[0, :] \
            = self.raw_event['ia']['s_secondary_x'][interactions-1]
        s_secondary[1, :] \
            = self.raw_event['ia']['s_secondary_y'][interactions-1]
        s_secondary[2, :] \
            = self.raw_event['ia']['s_secondary_z'][interactions-1]

        #   Scatters in are interactions where the primary interaction
        #   is in passive material, but energy is deposited in active region
        #   These are defined as:
        #       + non zero energy from HT lines
        #       + interaction in passive material
        #       + not initial interaction, which can be charged particle
        #   Their energy and any adjusts due to x-rays should have
        #   been correctly handled so far.  But the interacdtion location
        #   cannot be taken from the passive material.  Here we assign
        #   it to the location of the first HT line for this interacion.
        scatters_in_mask = (
            (energies>0) & (detectors==0) & (interactions>1)
            )
        for nsi in np.nonzero(scatters_in_mask)[0]:
            #   HT hits: this interation, and in cells
            if fuss:
                print(f'Scatter in, should be checked, event {event_num:d}')
            ht_mask = (
                (self.raw_event['ht']['interaction_id']==interactions[nsi])
                & (self.raw_event['ht']['cell'] != 0)
                )
            print(f'interaction: {interactions[nsi]:d}')
            print(f'ht_mask.sum: {ht_mask.sum():d}')
            r_cell = np.array([
                self.raw_event['ht']['rx'][np.nonzero(ht_mask)[0][0]],
                self.raw_event['ht']['ry'][np.nonzero(ht_mask)[0][0]],
                self.raw_event['ht']['rz'][np.nonzero(ht_mask)[0][0]]
                ]) / 100
            r_global = geometry_tools.global_to_cell_coordinates(
                r_cell,
                cells[nsi],
                geo_params,
                reverse = True
                )
            r[:, nsi] = r_global

        #   Add split off part of multi cell interaction to end of
        #   arrays.

        #   Need to remember this below
        pre_append_length = interactions.size

        #   Numbers needed for enlargement
        num_split_interactions = (splits_count>1).sum()
        num_split_cells = len([cell for splits in split_cells
                           for cell in splits])
        add_num = num_split_cells - num_split_interactions
        int_zeros = np.zeros(add_num, dtype=int)
        bool_zeros = np.zeros(add_num, dtype=bool)
        float_zeros = np.zeros(add_num, dtype=float)

        #   Enlarge arrays
        interactions = np.append(interactions, int_zeros)
        types = np.append(types, int_zeros)
        energies = np.append(energies, float_zeros)
        r = np.append(
            r,
            np.zeros((3, add_num), dtype=float),
            axis=1
            )
        s_primary = np.append(
            s_primary,
            np.zeros((3, add_num), dtype=float),
            axis=1
            )
        s_secondary = np.append(
            s_secondary,
            np.zeros((3, add_num), dtype=float),
            axis=1
            )
        cells = np.append(cells, int_zeros)
        multi_cell_interactions_mask \
            = np.append(multi_cell_interactions_mask, bool_zeros)
        scatters_in_mask \
            = np.append(scatters_in_mask, bool_zeros)

        #   Loop over multi-cell interactions, and add split cells
        ni = pre_append_length - 1
        for nmi in interactions[multi_cell_interactions_mask]:

            #   Index of interaction nmi in shorted arrays
            nsi = np.nonzero(interactions==nmi)[0][0]

            #   First cell goes in original location
            cells[nsi] = split_cells[nmi-1][0]
            energies[nsi] = split_energies[nmi-1][0]
            #   Use split r for location only if initial charged particle
            if (nmi==1) & incident_charged_particle:
                r[:, nsi] = split_rs[nmi-1][0]

            #   Now append remaining cells to end of arrays
            for nc in range(1, splits_count[nmi-1]):

                ni += 1

                cells[ni] = split_cells[nmi-1][nc]
                energies[ni] = split_energies[nmi-1][nc]
                r[:, ni] = split_rs[nmi-1][nc]

                types[ni] = types[nsi]
                s_primary[:, ni] = s_primary[:, nsi]
                s_secondary[:, ni] = s_secondary[:, nsi]

                interactions[ni] = interactions[nsi]

        #   Create track energy, though this is contained in eneriges.
        #   Note that there should be no energy
        #   in the first interaction for incident_partile == 1 (gammas).
        track_energy = energies[interactions==1].sum()
        if (incident_particle == 1) and (track_energy > 0):
            sys.exit(f'Error, event {event_num:d}: erroneous track energy')

        #   List of cells with hits (length is <= number of hits),
        #   index into this list for each hit (length = number of hits),
        #   and number of counts for each cell struck
        cells_list, cell_index, cell_hit_count \
            = np.unique(cells, return_inverse=True, return_counts=True)

        #   Number of cells hit per event
        num_cells = cells_list.size

        #   Total energy directly from HT lines
        total_energy = self.raw_event['ht']['energy'].sum()

        #   Final checks on energy.
        energy_difference =  abs(total_energy - (
            energies.sum()
            + front_acd_energy
            + back_acd_energy
            + calorimeter_energy
            ))
        if abs(energy_difference) > 1:
            print(f'Warning, event {event_num:d}: ht sum energy'
                + 'differs from hits + acd + caoloritmeter by '
                + f'{energy_difference:5.2f} keV, '
                + f'with initial energy {total_energy:5.2f}' )
        if abs(deposited_energy - total_energy) / deposited_energy > 1e-4:
            print(f'Warning, event {event_num:d}: cosima "deposited" energy'
                + 'differs from hits + acd + caoloritmeter by 1e-4, '
                + f'with initial energy {total_energy:5.2f}' )

        #   Package output
        parsed_event = {}

        #   Per event information
        parsed_event['incident_energy'] = incident_energy
        parsed_event['incident_particle'] = incident_particle
        parsed_event['incident_charged_particle'] \
            = incident_charged_particle
        parsed_event['incident_r'] = incident_r
        parsed_event['incident_s'] = incident_s
        parsed_event['total_energy'] = total_energy
        parsed_event['front_acd_energy'] = front_acd_energy
        parsed_event['back_acd_energy'] = back_acd_energy
        parsed_event['calorimeter_energy'] = calorimeter_energy
        parsed_event['track_energy'] = track_energy
        parsed_event['clean_entrance'] = clean_entrance
        parsed_event['entrance_scatter_energy'] = entrance_scatter_energy
        parsed_event['missing_energy'] = missing_energy
        parsed_event['missing_energy_after_entrance'] \
            = missing_energy_after_entrance
        parsed_event['num_rayleigh'] = num_rayleigh
        parsed_event['num_brem'] = num_brem
        parsed_event['escaped_back_energy'] = escaped_back_energy
        parsed_event['escaped_through_energy'] = escaped_through_energy
        parsed_event['num_cells'] = num_cells
<<<<<<< HEAD
        parsed_event["decay_in_inert_material"] = decay_in_inert_material
        parsed_event["calorimeter_in_first_3"] = calorimeter_in_first_3
=======
        parsed_event['decay_in_inert_material'] = decay_in_inert_material
>>>>>>> c5242ed6

        #   Arrays of per hit information
        parsed_event['energy'] = energies
        parsed_event['r'] = r
        parsed_event['s_primary'] = s_primary
        parsed_event['s_secondary'] = s_secondary
        parsed_event['cell'] = cells
        parsed_event['cell_index'] = cell_index
        parsed_event['interaction_type'] = types
        parsed_event['interaction'] = interactions
        parsed_event['multi_cell_interaction'] = multi_cell_interactions_mask
        parsed_event['scatters_in_mask'] = scatters_in_mask

        #   These are per struck cell information
        parsed_event['cells_list'] = cells_list
        parsed_event['cell_hit_count'] = cell_hit_count

        #   Assign to self
        self.parsed_event = parsed_event

    def summarize_event(self, only_problems=False):
        """
        New, hopefully faster replacement for tree builder and
        display below.

        Unfinished: need to display graph, and also probably use graph
        for stuff above that, which also probably needs overhaul.
        """

        import numpy as np
        import copy

        #   convenient variable
        event_num = self.raw_event['event_info']['triggered_event_id']

        #   Event num and event-level summed energies
        if not only_problems:
            print('\nEvent %d, '
                  ' %s, '
                  'E(keV) = inc.: %4.1f, '
                  'active: %4.1f, '
                  'escaped:  %4.1f, '
                  'passive: %4.1f'
                   % (
                   event_num,
                   self.raw_event['meta']['particle_num2str'][
                       self.raw_event['ia']['particle_secondary'][0]],
                   self.raw_event['ia']['energies_secondary'][0],
                   self.raw_event['event_info']['deposited_energy'],
                   self.raw_event['event_info']['escaped_energy'],
                   self.raw_event['event_info']['passive_energy']
                   ))

        # HT energy deposits, sorted by interactions
        ia_interaction_types = self.raw_event['ia']['interaction_type']

        passive_interactions = self.raw_event['ia']['detector']==0

        for nic in np.unique(ia_interaction_types):
            these_ia_interactions = ia_interaction_types==nic
            passive_count = 0
            etot = 0
            for nia in np.nonzero(these_ia_interactions)[0]:
                ht_mask = self.raw_event['ht']['interaction_id']==(nia+1)
                this_energy = sum(self.raw_event['ht']['energy'][ht_mask])
                if (this_energy>0) and passive_interactions[nia]:
                    passive_count +=1
                etot += this_energy

                if nic==5 and (this_energy>0.0):
                    print(
                        f'Event {event_num:d}, '
                        + f'interaction {nia[0]+1:d} - Brem, has'
                        + f'{etot:9.1f} keV'
                        )

            if not only_problems:
                print(
                    '   '
                    + self.raw_event['meta']['interaction_types_num2str'][nic]
                    + f': #={these_ia_interactions.sum():3d}, '
                    + f'{passive_count:d} passive w/ active energy, '
                    + f'E = {etot:9.1f} keV'
                    )

        for (iid, interactions_ids) in zip(
                range(self.raw_event['ht']['interaction_id'].size),
                self.raw_event['ht']['interactions_ids']
                ):
            if interactions_ids.size>1:
                print(
                    '   '
                    + f'HT line {iid+1:3d}, interactions = '
                    + str(interactions_ids)
                    )

        #   Adapted from:
        #   https://stackoverflow.com/questions/45460653/
        #   given-a-flat-list-of-parent-child-create-a-
        #   hierarchical-dictionary-tree

        kids = copy.copy(self.raw_event['ia']['interaction_id'])
        parents = self.raw_event['ia']['parent_interaction_id']

        lst = [(parent, child) for (parent, child) in zip(parents, kids)]

        # Build a directed graph and a list of all names that have no parent
        graph = {inter: set() for tup in lst for inter in tup}
        has_parent = {inter: False for tup in lst for inter in tup}
        for parent, child in lst:
            graph[parent].add(child)
            has_parent[child] = True

        # All interactions with no parent:
        roots = [inter for inter, parent in has_parent.items() if not parent]

        # traversal of the graph (doesn't care about duplicates and cycles)
        def traverse(hierarchy, graph, inters):
            for inter in inters:
                hierarchy[inter] = traverse({}, graph, graph[inter])
            return hierarchy

        tree = traverse({}, graph, roots)

        return tree

    def make_event_tree(self):
        """
        Constructs a tree diagram of event

        8/24/2020   TS
        """

        import numpy as np

        tree = {}

        if not 'ht' in self.raw_event:
            print('*** Warning in DiagramEvent:'
                  + 'no HT lines, event skipped ***')
            self.tree = None
            return

        #   Add hits to interactions.
        tree['num_hits'] = np.empty(
            len(self.raw_event['ia']['interaction_id']),dtype=int)
        tree['hit_energy'] \
            = np.empty(len(self.raw_event['ia']['interaction_id']))
        for ni in range(len(self.raw_event['ia']['interaction_id'])):
            hits = self.raw_event['ht']['interaction_id']==(ni+1)
            tree['num_hits'][ni] = sum(hits)
            tree['hit_energy'][ni]= sum(self.raw_event['ht']['energy'][hits])

        #   These next section creates all_hit_energies and all_secondries.
        #   For each interaction these are lists of all secondary energies
        #   and interactions, including the interaction itself

        #   Start with list of interactions and associated parents
        interaction_ids = self.raw_event['ia']['interaction_id'].tolist()
        parents = self.raw_event['ia']['parent_interaction_id'].tolist()

        #   Prepopulate the "all" fields with interactions/energies for this
        #   interaction
        tree['all_hit_energies'] = []
        tree['all_secondries'] = []
        for ni in range(len(interaction_ids)):
            tree['all_secondries'].append([ni+1])
            tree['all_hit_energies'].append([tree['hit_energy'][ni]])

        #   This iterative procedure starts at the "bottom" of the event  -
        #   that is, interactions with no secondary, and works its way up,
        #   at each iteraction removing the bottom set of interactions,
        #   and so working back to the primary
        while len(interaction_ids)>1:

            parent_list=set(parents)

            #   "bottom" of the chain is all interactions that are not
            #   a parent
            bottoms=[]
            for ni in range(len(interaction_ids)):
                if set({interaction_ids[ni]}).isdisjoint(parent_list):
                    bottoms.append(interaction_ids[ni])

            #   Assign these bottom interactions to their parents
            these_parents = \
                self.raw_event['ia']['parent_interaction_id'] \
                    [np.array(bottoms)-1]
            bottom_cut = np.array(np.zeros(len(interaction_ids)),dtype=bool)
            for nb in range(len(bottoms)):
                for nnb in range(len(tree['all_secondries'][bottoms[nb]-1])):
                    tree['all_secondries'][these_parents[nb]-1].append(
                        tree['all_secondries'][bottoms[nb]-1][nnb])
                bottom_cut[np.array(interaction_ids)==(bottoms[nb])] = True

            #   Remove current bottom interactions from both
            #   interactions and parents
            interaction_ids = \
                np.ndarray.tolist(np.array(interaction_ids)[~bottom_cut])
            parents = \
                np.ndarray.tolist(np.array(parents)[~bottom_cut])

        #   Sort list of all interactions for convenience, then assign
        #   hit energies associated with each secondary
        for ni in range(len(tree['all_secondries'])):
            tree['all_secondries'][ni].sort()
            tree['all_hit_energies'][ni] = tree['hit_energy'][
                np.array(tree['all_secondries'][ni])-1]

        #   Create direct_secondaries, and direct_hit_energies.
        #   For each interaction,
        #   this is a list of only those interactions and eneriges that are
        #   direct secondaries of that interaction.
        tree['direct_secondaries'] = \
            [[] for i in range(len(self.raw_event['ia']['interaction_id']))]
        tree['direct_hit_energies'] = \
            [[] for i in range(len(self.raw_event['ia']['interaction_id']))]
        for ni in range(len(self.raw_event['ia']['interaction_id'])):
            if self.raw_event['ia']['parent_interaction_id'][ni]>0:
                tree['direct_secondaries'][
                    self.raw_event['ia']['parent_interaction_id'][ni]-1
                    ].append(ni+1)
                tree['direct_hit_energies'][
                    self.raw_event['ia']['parent_interaction_id'][ni]-1
                    ].append(tree['hit_energy'][ni])

        self.tree = tree

    def show_event_tree(self, startindex=0):

        """ Displays tree to command line """

        #   Recursive display of direct secondary information
        def dig_down(event, startindex, indentcounter):
            """ Called by show_event_tree, displays tree information.
            Calls itself recursively """

            c = ' ' * 3 * indentcounter

            for nn in range(len(
                    event.tree['direct_secondaries'][startindex])):

                ns=event.tree['direct_secondaries'][startindex][nn]
                nsi = ns - 1

                #   Need this tag
                if (
                        (event.raw_event['ia']['detector'][nsi]!=0)
                        | (event.raw_event['ia']['detector'][nsi]!=0)
                        ):
                    activetag='active '
                else:
                    activetag='passive'

                # if interaction['type{nsi}=='COMP'
                #     or interaction['type{nsi}=='BREM'
                #     or interaction['type{nsi=='ANNI':
                #                iaetag='IA E_secondary = ' ...
                #         sprintf('#4.1f',interaction['energies.out(nsi)) ', ']
                # else
                #     iaetag=[]

                print(
                    '%s'
                    'Int. %d '
                    '%s, '
                    '(%s, '
                    '%s), '
                    '%s, '
                    'E_hits: Tot = %4.2f, '
                    'This int = %4.2f'
                    % (
                        c,
                        ns,
                        event.raw_event['meta']['interaction_types_num2str'][
                            event.raw_event['ia']['interaction_type'][nsi]],
                        event.raw_event['meta']['particle_num2str'][
                            event.raw_event['ia']['particle_primary'][nsi]],
                        event.raw_event['meta']['particle_num2str'][
                            event.raw_event['ia']['particle_secondary'][nsi]],
                        activetag,
                        # iaetag ...
                        sum(event.tree['all_hit_energies'][nsi]),
                        event.tree['hit_energy'][nsi]
                        )
                    )

                dig_down(event, nsi, indentcounter+1)

        #   Make tree if it doesn't exist
        if not 'tree' in self.raw_event['event_info']:
            self.make_event_tree()

        #   Bail if still no tree.  Should really have
        #   set error in make_event_tree
        if not self.tree:
            print('Bad event - no tree created')
            return

        #   Event num and event-level summed energies
        print('Event %d, '
              '%s, '
              'E(keV): inc. =  %4.1f, '
              'tot =  %4.1f, '
              'escaped =  %4.1f, '
              'passive = %4.1f'
               % (
               self.raw_event['event_info']['triggered_event_id'],
               self.raw_event['meta']['particle_num2str'][
                   self.raw_event['ia']['particle_secondary'][0]],
               self.raw_event['ia']['energies_secondary'][0],
               self.raw_event['event_info']['deposited_energy'],
               self.raw_event['event_info']['escaped_energy'],
               self.raw_event['event_info']['passive_energy']
               ))

        #   Other summary infomration
        # print(
        #     '  IA %d '
        #     '%s, '
        #     'Hit energies: this interaction = %4.2f, '
        #     'this + secondaries = %4.2f'
        #     % (
        #         self.raw_event['interaction['interaction[startindex],
        #         self.raw_event['interaction['interaction_type[startindex],
        #         self.tree['hit_energy[startindex],
        #         sum(self.tree['all_hit_energies[startindex])
        #         ))

        #   Recursively blab about secondaries
        dig_down(self, startindex, 1)



######## Helper functions ##########
def calculate_theta(s_primary, incident_s):
    import numpy as np
    if len(s_primary[0]) == 0:
        return np.nan
    return np.arccos(np.dot(s_primary.T[0], incident_s))


def calculate_z_drift(geo_params, r, cell):
    import numpy as np
    front_term = ((geo_params.cells['height'] / 2 +
                   geo_params.z_centers['front_cells'] - r[2, :]) *
                  geo_params.cells['front_layer'][cell - 1])
    back_term = ((geo_params.cells['height'] / 2 -
                  geo_params.z_centers['back_cells'] + r[2, :]) *
                 geo_params.cells['back_layer'][cell - 1])
    z_drift = front_term + back_term
    return z_drift

def particle_name(iso,ia=2):

    particle_ids = {
        0: "?", 1: "photon", 2: "positron", 3: "electron", 4: "proton",
        5: "anti_proton",
        6: "neutron", 7: "anti_neutron", 8: "anti_muon", 9: "muon",
        10: "anti_tau",
        11: "tau", 12: "electron_neutrino", 13: "anti_electron_neutrino",
        14: "muon_neutrino", 15: "anti_muon_neutrino",
        16: "tau_neutrino", 17: "anti_tau_neutrino", 18: "deuteron",
        19: "triton", 20: "helium_3", 21: "alpha"
    }

    elements_dict = {
        1: "H", 2: "He", 3: "Li", 4: "Be", 5: "B", 6: "C", 7: "N", 8: "O",
        9: "F", 10: "Ne",
        11: "Na", 12: "Mg", 13: "Al", 14: "Si", 15: "P", 16: "S", 17: "Cl",
        18: "Ar", 19: "K", 20: "Ca",
        21: "Sc", 22: "Ti", 23: "V", 24: "Cr", 25: "Mn", 26: "Fe", 27: "Co",
        28: "Ni", 29: "Cu", 30: "Zn",
        31: "Ga", 32: "Ge", 33: "As", 34: "Se", 35: "Br", 36: "Kr", 37: "Rb",
        38: "Sr", 39: "Y", 40: "Zr",
        41: "Nb", 42: "Mo", 43: "Tc", 44: "Ru", 45: "Rh", 46: "Pd", 47: "Ag",
        48: "Cd", 49: "In", 50: "Sn",
        51: "Sb", 52: "Te", 53: "I", 54: "Xe", 55: "Cs", 56: "Ba", 57: "La",
        58: "Ce", 59: "Pr", 60: "Nd",
        61: "Pm", 62: "Sm", 63: "Eu", 64: "Gd", 65: "Tb", 66: "Dy", 67: "Ho",
        68: "Er", 69: "Tm", 70: "Yb",
        71: "Lu", 72: "Hf", 73: "Ta", 74: "W", 75: "Re", 76: "Os", 77: "Ir",
        78: "Pt", 79: "Au", 80: "Hg",
        81: "Tl", 82: "Pb", 83: "Bi", 84: "Po", 85: "At", 86: "Rn", 87: "Fr",
        88: "Ra", 89: "Ac", 90: "Th",
        91: "Pa", 92: "U", 93: "Np", 94: "Pu", 95: "Am", 96: "Cm", 97: "Bk",
        98: "Cf", 99: "Es", 100: "Fm",
        101: "Md", 102: "No", 103: "Lr", 104: "Rf", 105: "Db", 106: "Sg",
        107: "Bh", 108: "Hs", 109: "Mt",
        110: "Ds", 111: "Rg", 112: "Cn", 113: "Nh", 114: "Fl", 115: "Mc",
        116: "Lv", 117: "Ts", 118: "Og"
    }

    if int(iso) == 1:
        if ia == 2:
            return particle_ids[int(iso)]
        if ia > 0.21:
            return particle_ids[int(iso)] + "_atm"
        else:
            return particle_ids[int(iso)] + "_cos"

    if int(iso) in particle_ids.keys():
        return particle_ids[int(iso)]
    ele = int(iso / 1000)
    av = iso - ele * 1000
    H = elements_dict[ele]

    return f"{H}{av}" if av > 0 else H

######## Helper functions ##########

def read_events_from_sim_file(full_file_name,
                              geo_params=None,
                              num_events_to_read=1e10):
    """
    Opens .sim file and reads and parses all events to create hits, which
    are (ideally) separate electron recoil tracks.

    These are then put into a "flattened" set of arrays for vectorized
    calculations.  This is returned as the diciontaries 'truth', which is
    per event information, and 'truth_hits', which is mostly
    quanities of dimension [num_hits, num_events] but also include per
    struck cell information

    In most cases, this is intended to be called by events_tools
    instead of directly by the user.

    TODO clean up the poorly thought out use of copy, and replace the
        matrix representation with awkward structures
    """

    import awkward as ak
    import numpy as np
    import geometry_tools

    #   Open file
    sim_file = Sim_File(full_file_name)

    # Initialize lists to store per-event and per-hit data
    truth_list = []
    truth_hits_list = []

    #   Loop over events
    for n in range(int(num_events_to_read)):

        #   Read next event
        sim_file.read_next_event()

        #   This skips several types of bad events
        if sim_file.good_event:

            #   Parse raw sim file information
            try:
                sim_file.parse_raw_event(geo_params)
            except:
                print(f"ERROR, skipping {n}")
                continue

            #   These have values per event, as opposed to per hit
            truth_event = {
                'time':
                sim_file.raw_event['event_info']['time'],
                'triggered_id':
                sim_file.raw_event['event_info']['triggered_event_id'],
                'incident_energy':
                sim_file.parsed_event['incident_energy'],
                'incident_particle':
                sim_file.parsed_event['incident_particle'],
                'incident_charged_particle':
                sim_file.parsed_event['incident_charged_particle'],
                'incident_s':
                sim_file.parsed_event['incident_s'],
                'total_energy':
                sim_file.parsed_event['total_energy'],
                'escaped_energy':
                sim_file.raw_event['event_info']['escaped_energy'],
                'passive_energy':
                sim_file.raw_event['event_info']['passive_energy'],
                'front_acd_energy':
                np.sum(sim_file.parsed_event['front_acd_energy']),
                'back_acd_energy':
                np.sum(sim_file.parsed_event['back_acd_energy']),
                'calorimeter_energy':
                np.sum(sim_file.parsed_event['calorimeter_energy']),
                'track_energy':
                np.sum(sim_file.parsed_event['track_energy']),
                'clean_entrance':
                sim_file.parsed_event['clean_entrance'],
                'entrance_scatter_energy':
                sim_file.parsed_event['entrance_scatter_energy'],
                'missing_energy':
                sim_file.parsed_event['missing_energy'],
                'missing_energy_after_entrance':
                sim_file.parsed_event['missing_energy_after_entrance'],
                'num_rayleigh':
                sim_file.parsed_event['num_rayleigh'],
                'num_brem':
                sim_file.parsed_event['num_brem'],
                'escaped_back_energy':
                sim_file.parsed_event['escaped_back_energy'],
                'escaped_through_energy':
                sim_file.parsed_event['escaped_through_energy'],
                'num_hits':
                len(sim_file.parsed_event['energy']),
                'num_cells':
                sim_file.parsed_event['num_cells'],
                'decay_in_inert_material':
                sim_file.parsed_event["decay_in_inert_material"],
                'calorimeter_in_first_3':
                sim_file.parsed_event["calorimeter_in_first_3"],
            }

            #   This is values per hit
            truth_hits_event = {
                'energy':
                sim_file.parsed_event['energy'],
                'r':
                sim_file.parsed_event['r'],
                's_primary':
                sim_file.parsed_event['s_primary'],
                's_secondary':
                sim_file.parsed_event['s_secondary'],
                'cell':
                sim_file.parsed_event['cell'],
                'cell_index':
                sim_file.parsed_event['cell_index'],
                'interaction_type':
                sim_file.parsed_event['interaction_type'],
                'interaction':
                sim_file.parsed_event['interaction'],
                'multi_cell_interaction':
                sim_file.parsed_event['multi_cell_interaction'],
                'cells_list':
                sim_file.parsed_event['cells_list'],
                'cell_hit_count':
                sim_file.parsed_event['cell_hit_count']
            }

            # calculated information

            #   "true" theta - from geometry of incident and first
            #   scattered vectors
            truth_event['theta'] = calculate_theta(
                truth_hits_event['s_primary'], truth_event['incident_s'])

            truth_event['particle_name'] = particle_name(
                truth_event['incident_particle'],
                truth_event['incident_s'][2]
                )

            truth_hits_event['z_drift'] = calculate_z_drift(
                geo_params, truth_hits_event['r'], truth_hits_event['cell'])

            truth_list.append(truth_event)
            truth_hits_list.append(truth_hits_event)

        #   Reached end of file
        if sim_file.raw_event['end_of_file']:
            break

    # Convert lists of dictionaries to awkward arrays
    truth = ak.Array(truth_list)
    truth_hits = ak.Array(truth_hits_list)

    #   Generate locations in cell coordinates
    r_cell = geometry_tools.global_to_cell_coordinates(truth_hits['r'],
                                                       truth_hits['cell'],
                                                       geo_params,
                                                       reverse=False)
    truth_hits['r_cell'] = r_cell

    #   Meta data from the last read sim events
    meta = sim_file.raw_event['meta']

    return truth, truth_hits, meta

def write_events_file(events, full_file_stub):
    """
    Saves events to disk in .hdf5 and .pickle files
    full_file_stub includes path but not extensions
    """

    import os
    import pickle
    import h5py
    import awkward as ak
    import json

    path, file_name = os.path.split(full_file_stub)
    if file_name != events.meta['sim_file_name']:
        raise ValueError('Output name does not match meta["sim_file_name"]')

    with open(full_file_stub + '.meta.pickle', 'wb') as f:
        pickle.dump(events.meta, f)

    with h5py.File(full_file_stub + '.hdf5', 'w') as f:
        for key in ['truth', 'truth_hits']:
            group = f.create_group(key)
            ak_array = getattr(events, key)
            form, length, container \
                = ak.to_buffers(ak.to_packed(ak_array), container=group)
            group.attrs['form'] = form.to_json()
            group.attrs['length'] = length


def read_events_file(full_file_stub):
    """
    Loads events from .hdf5 and .pickle files
    full_file_stub includes path but not extensions
    """

    import h5py
    import pickle
    import awkward as ak
    import numpy as np

    with open(full_file_stub + '.meta.pickle', 'rb') as f:
        meta = pickle.load(f)

    with h5py.File(full_file_stub + '.hdf5', 'r') as f:
        truth = ak.from_buffers(
            ak.forms.from_json(f['truth'].attrs['form']),
            f['truth'].attrs['length'],
            {k: np.asarray(v) for k, v in f['truth'].items()}
        )

        truth_hits = ak.from_buffers(
            ak.forms.from_json(f['truth_hits'].attrs['form']),
            f['truth_hits'].attrs['length'],
            {k: np.asarray(v) for k, v in f['truth_hits'].items()}
        )

    return meta, truth, truth_hits

def is_max_80_percent_larger_than_total(list_values):
    if len(list_values) > 3:
        return False
    if len(list_values) == 1:
        return False
    # Find the largest value
    max_value = max(list_values)
    total_sum = sum(list_values)

    # Check if the largest is at least 80% of the sum
    if max_value >= 0.8 * total_sum:
        if min(list_values) < 20:
            return True

def write_evta_file(events, paths, bad_events, version='200'):
    """
    Writes events in events['measured_hits'] to an .evta file
    # bad implementation: fix the position/energy uncertainty
    """

    import numpy as np
    import awkward as ak
    import os

    #   Get evta file name
    events.meta['file_names'] = events.meta['sim_file_name']

    #   Open file, write header
    f = open(os.path.join(paths['root'],
                          events.meta['file_names']) + '.evta', 'w')

    f.write('Version ' + version + '\n')
    f.write('Type EVTA\n')
    f.write('\n')

    if version=='200':

        #   THIS IGNORES RECOMBINATION FLUCTUATIONS FOR MULTIPLE CELL HITS
        #   AND IN ANY CASE THIS CALCULAITON SHOULD HAPPEN
        #   IN response_tools

        #   Start with convenient varibles
        sigmaxy = 0.1/1000
        sigmaz  = 0.1/1000
        calorimeter_xy = 0
        calorimeter_z = -5

        # replace all events.measured_hits['energy'] with mh
        mh = events.measured_hits
        truth_mask = mh['_good_mask']
        acd_pass = ~mh['ACD_activated']
        cal_pass = ~mh['calorimeter_activated']
<<<<<<< HEAD
        decay_in_inert_material = events.truth['decay_in_inert_material'][truth_mask]
        calorimeter_in_first_3  = events.truth['calorimeter_in_first_3'][truth_mask]

=======
        decay_in_inert_material \
            = events.truth['decay_in_inert_material'][truth_mask]
>>>>>>> c5242ed6

        sigma_energy = np.sqrt((0.015*mh['energy'])**2 + 2**2)
        print("\n\n\n BAD EVENTS: ", bad_events, "\n\n\n")

        for ne in range(len(mh['energy'])):
            ID = events.truth["triggered_id"][truth_mask][ne]
            if int(ID) in bad_events:
                print("Bad event, skipping")
                #continue

            if (acd_pass[ne] and cal_pass[ne]
                and not decay_in_inert_material[ne]):
                if is_max_80_percent_larger_than_total(mh['energy'][ne]):
                    print('*** Warning in write_evta_file: '
                          + 'One hit dominates ***', mh["energy"][ne])
                    pass

                f.write('SE\n')
                f.write(f'ID {ID :1.0f}\n')
                f.write(f'TI {events.measured_hits["time"][ne]:2.9f}\n')

                num_hits = ak.num(mh['energy'])
                for nh in range(num_hits[ne]):
                    z = (
                        mh['r'][ne,2,nh]
                        #+ events.meta['params'].cells['geomaga_reference_zo']
                        )
                    f.write(
                        'HT 5;'
                        + f'{mh["r"][ne,0,nh]*100:10.7f};'
                        + f'{mh["r"][ne,1,nh]*100:10.7f};'
                        + f'{mh["r"][ne,2,nh]*100:10.7f};'
                        + f'{mh["energy"][ne,nh]:10.7f}'
                        + f'{sigmaxy*100:10.7f}; '
                        + f'{sigmaxy*100:10.7f}; '
                        + f'{sigmaz*100:10.7f}; '
                        + f'{sigma_energy[ne,nh]:10.7f}\n'
                        )

                cal_ene = mh["calorimeter_energy"][ne]
                if cal_ene > 30:
                    f.write(f'HT 2;'
                            + f'{calorimeter_xy:10.7f};'
                            + f'{calorimeter_xy:10.7f};'
                            + f'{calorimeter_z:10.7f};'
                            + f'{cal_ene:10.7f}'
                            + f'{98:10.7f}; '
                            + f'{98:10.7f}; '
                            + f'{15:10.7f}; '
                            + f'{4*cal_ene/100 + 3:10.7f}\n'
                            )


def fix_sim_file_ht_lines(full_sim_file_name_in,
                          full_geo_file_name,
                          full_sim_file_name_out
                          ):

    """
    Fixes problem: ht lines in .sim file have positions based
    on a sub-detecor coordinate system, but should be global coordinates

    This routine not well checked.

    BIG KNOWN PROBLEM: LAST FEW LINES OF FILE ARE NOT CORRECTLY HANDLED

    @author: tshutt
    """
    import numpy as np
    import pickle

    import response_tools
    import params_tools

    #   Load geo_params that were generated for Cosima, then
    #   with these generate default response params
    with open(full_geo_file_name + '.pickle', 'rb') as f:
        geo_params = pickle.load(f)
    params = params_tools.ResponseParams(geo_params=geo_params)

    #   Open file_names
    f_in = open(full_sim_file_name_in + '.sim')
    f_out = open(full_sim_file_name_out + '.sim', 'w')

    #   Skip to first event - text_line = 'SE'
    text_line = f_in.readline().strip('\n')
    f_out.write(text_line + '\n')
    while text_line=="" or text_line[0:2]!='SE':
        text_line = f_in.readline().strip('\n')
        if text_line[0:2]!='SE':
            print(text_line)
        f_out.write(text_line + '\n')

    r = np.zeros(3)

    #   Read to end of data, denoted by a blank line
    nl = 0
    while text_line!="":

        nl += 1

        if (nl % 1000)==0:
            print('Event ' + str(nl))

        #   Read to HT line
        while text_line[0:2]!='HT':
            text_line = f_in.readline().strip('\n')
            if text_line[0:2]!='HT':
                f_out.write(text_line + '\n')

        #   Read all HT lines, use response_tools cell <-> global
        #   coordinate translation.  For this need cell of each hit. Also,
        #   that tool is in mks, so change r units
        while text_line[0:2]=='HT':

            splitline = text_line[6:].split(';')

            cell = np.array([int(splitline[1].split('_')[1])])

            r[0] = float(splitline[2]) / 100
            r[1] = float(splitline[3]) / 100
            r[2] = float(splitline[4]) / 100

            r_global =response_tools.global_to_cell_coordinates(
                r,
                cell,
                params,
                reverse = True
                ) * 100

            #   reconstruct text line and write out
            text_line_out = text_line[0:6] + ''.join([
                ';'.join(splitline[0:2]),
                ';', f'{r_global[0]:10.5f}',
                ';', f'{r_global[1]:10.5f}',
                ';', f'{r_global[2]:10.5f}',
                ';',
                ';'.join(splitline[5:])
                ])
            f_out.write(text_line_out + '\n')

            #   Read next text_line
            text_line = f_in.readline().strip('\n')

        f_out.write(text_line + '\n')

        #   Blank line is end of events
        if text_line=='':
            f_out.write(text_line + '\n')
            break

    #   End lines - last line starts with "TS"
    while 1:
        text_line = f_in.readline().strip('\n')
        f_out.write(text_line + '\n')
        if text_line[0:2]=='TS':
            break

    #   Apparently file open/close here is bad practice
    f_in.close()
    f_out.close()

def get_geo_tag(topology_id, values_id):
    """ Standard geometry tag for file names """
    geo_tag = f'_GeoT{topology_id:02d}v{values_id:02d}'
    return geo_tag

def get_theta_tag(cos_theta):
    """ Standard cos_theta tag for .sim and related file names """
    theta_tag = f'_Cos{cos_theta:2.1f}'
    return theta_tag

def get_sim_file_name(
        beam,
        gamma_energy,
        topology_id,
        values_id=0,
        cos_theta=None,
        ):
    """ Base sim file name, without inc or id #s or extension """

    import sys

    #   Theta tag, if point source.
    if beam=='FarFieldPointSource':
        theta_tag = get_theta_tag(cos_theta)
    elif beam=='FarFieldIsotropic':
        theta_tag = ''
    else:
        sys.exit('Error: unsupported beam type in get_sim_file_name')

    #   Geo tag
    geo_tag = get_geo_tag(topology_id, values_id)

    #   Base and geo names
    file_name = (
        beam
        + f'_{gamma_energy/1000:5.3f}MeV'
        + theta_tag
        + geo_tag
        )

    return file_name

def get_geo_file_name(topology_id, values_id):
    """ Base geometry file name, without extension """

    #   Geo tag
    geo_tag = get_geo_tag(topology_id, values_id)

    #   Base and geo names
    file_name = 'GammaTPC' + geo_tag + '.geo'

    return file_name

def write_geo_files(path, params, values_id=0):
    """
    Writes geometry files - .setup, and copy of params into
        folder set by path

    values_id - integer tags for geometry values constants

    returns file_names
    """

    import sys
    import os
    import pickle

    #   Detector geometry must be 'geomega'
    if params.detector_geometry!='geomega':
        sys.exit('Error in write_geo_files: detector_geometry not geomega')

    #   File names
    file_name = get_geo_file_name(params.topology_id, values_id)

    #   Calculate params to update file image
    params.calculate()

    #   Write .setup from file image in params
    with open(os.path.join(path, file_name + '.setup'), 'w') as f:
        for line in params.setup_file_lines:
            f.write(line)

    #   Write params
    with open(os.path.join(path, file_name + '.pickle'), 'wb') as f:
            pickle.dump(params, f)

    return file_name

def write_source_file(data_path,
                      geo_full_file_name,
                      num_triggers,
                      beam,
                      energy,
                      cos_theta=None,
                      ):

    import os
    from math import acos

    topology_id, values_id = geo_full_file_name.split('_')[1].split('.')[0] \
        .split('T')[1].split('v')
    topology_id = int(topology_id)
    values_id = int(values_id)

    sim_file_name \
        = get_sim_file_name(
            beam,
            energy,
            topology_id,
            values_id,
            cos_theta
            )

    if beam=='FarFieldPointSource':
        theta = acos(cos_theta)
        beam_tag = 'FFPS'
        beam_values = f' {theta:7.5f}   0'
    elif beam=='FarFieldIsotropic':
        beam_tag = 'FFI'
        beam_values = ' '

    lines = ['']
    lines.append('Version          1 \n')
    lines.append('Geometry         ' + geo_full_file_name + '.setup\n')
    lines.append('CheckForOverlaps 1000 0.01 \n')
    lines.append('PhysicsListEM    Livermore \n')
    lines.append('\n')
    lines.append('StoreCalibrate                 true\n')
    lines.append('StoreSimulationInfo            true\n')
    lines.append('StoreOnlyEventsWithEnergyLoss  true  '
                 +'// Only relevant if no trigger criteria is given!\n')
    lines.append('DiscretizeHits                 true\n')
    lines.append('PreTriggerMode                 everyeventwithhits\n')
    lines.append('\n')
    lines.append('Run ' + beam_tag + '\n')
    lines.append(beam_tag + '.FileName           ' + sim_file_name + '\n')
    lines.append(beam_tag + '.NTriggers          '
                 + f'{num_triggers:5.0f} ' + '\n')
    lines.append('\n')
    lines.append('\n')
    lines.append(beam_tag + '.Source One \n')
    lines.append('One.ParticleType        1 \n')
    lines.append('One.Beam                ' + beam + beam_values + '\n')
    lines.append('One.Spectrum            Mono  ' + f'{energy:5.1f}' + '\n')
    lines.append('One.Flux                1000.0')

    #   Write .source file
    with open(os.path.join(data_path, sim_file_name + '.source'), 'w') as f:
        for line in lines:
            f.write(line)

def add_evta_file_names(file_names, events):
    """ First attempt at unified handling for file names.  Work
        in progress. Also returns meta information
    """

    import os

    #   Study tag, if study present
    study_tag = ''
    if 'study' in events.meta['params'].meta:
        # study_tag = events.meta['params']. \
        #     meta['study'].labels['study_tag']
        case = events.meta['params'].meta['case']
        case_tag = events.meta['params']. \
            meta['study'].labels['case_tag'][case]
        study_tag = '.s' + case_tag

    start, end = file_names['base'].split('.inc')

    file_names['evta'] = start + study_tag + '.inc' + end

    file_names['path_evta'] = os.path.join(
        file_names['paths']['data'],
        file_names['evta']
        )

    return file_names

# %%<|MERGE_RESOLUTION|>--- conflicted
+++ resolved
@@ -255,11 +255,8 @@
             ht['energy'] = deque()
             ht['time'] = deque()
             ht['interaction_id'] = deque()
-<<<<<<< HEAD
             ht['interactions_id'] = deque()
-=======
-            ht['interactions_ids'] = []
->>>>>>> c5242ed6
+
 
             #   Loop over HTsim lines
             n = 0
@@ -1156,12 +1153,9 @@
         parsed_event['escaped_back_energy'] = escaped_back_energy
         parsed_event['escaped_through_energy'] = escaped_through_energy
         parsed_event['num_cells'] = num_cells
-<<<<<<< HEAD
         parsed_event["decay_in_inert_material"] = decay_in_inert_material
         parsed_event["calorimeter_in_first_3"] = calorimeter_in_first_3
-=======
-        parsed_event['decay_in_inert_material'] = decay_in_inert_material
->>>>>>> c5242ed6
+
 
         #   Arrays of per hit information
         parsed_event['energy'] = energies
@@ -1848,14 +1842,10 @@
         truth_mask = mh['_good_mask']
         acd_pass = ~mh['ACD_activated']
         cal_pass = ~mh['calorimeter_activated']
-<<<<<<< HEAD
         decay_in_inert_material = events.truth['decay_in_inert_material'][truth_mask]
         calorimeter_in_first_3  = events.truth['calorimeter_in_first_3'][truth_mask]
 
-=======
-        decay_in_inert_material \
-            = events.truth['decay_in_inert_material'][truth_mask]
->>>>>>> c5242ed6
+
 
         sigma_energy = np.sqrt((0.015*mh['energy'])**2 + 2**2)
         print("\n\n\n BAD EVENTS: ", bad_events, "\n\n\n")
