#!/usr/bin/env python3
# -*- coding: utf-8 -*-
"""

7/8/23
@author: btrbalic
expanded and added args for activation, etc. by sjett

TO-DO:
fix variable names / function names / descriptions to be more clear
combine everything (?)
"""
import sys, os
sys.path.append('tools')

import params_tools
import file_tools
import events_tools 
import subprocess
import numpy as np
import awkward as ak
import time
import pickle

# activation_file_name = "ActivationForCsI_10cm_1.5_v4.dat"
import argparse
parser = argparse.ArgumentParser(description='choose sim options')
parser.add_argument('--events', type=int, default=100_000, help='specify number of events. ')
parser.add_argument('-activation', action='store_true', default=True, help='Activate activation. Specify duration instead of event count.')
parser.add_argument('--study', type=str, default="Optimistic", help='Define the Geometry study. Default Optimistic. Options: Optimistic, Nominal, Pessimistic.')
parser.add_argument('--R_analysis', type=float, default=np.sqrt(2.0/np.pi), help='2 m2 active area. Default np.sqrt(2.0/np.pi)')
parser.add_argument('-only_photons', action='store_true', default=True, help='Only have photons as sources')
parser.add_argument('-recompute_activation', action='store_true', default=False, help='Recompute the activation. Important for adding more materials')
parser.add_argument('--activation_file_name', type=str, default=None, help='Name of the activation file. Default None.')
<<<<<<< HEAD
parser.add_argument("--eng", type=str, default='2-8', help="Specify an energy range in keV, 'start-end', default 2-8")
=======
parser.add_argument("--min_energy", type=int, default=160, help="Specify minimal energy in keV. Max is set to 20 MeV")
>>>>>>> 3a86e0a3
parser.add_argument('--alt', type=int, default=550, help="Altitude in km. Default 550.")
parser.add_argument('--inc', type=int, default=0, help="Inclination in degrees. Default 0.")

parser.add_argument('--calorimeter_thickness', type=float, default=0.1, help='calorimeter thickness (in m) 0.05')
parser.add_argument('--calorimeter_material', type=str, default='CsI', help='calorimeter material, either Ar or CsI. Default CsI')
parser.add_argument('--shield_thickness', type=float, default=0.0, help='shield thickness (in m) 0.10')
parser.add_argument('--shield_material', type=str, default='Lead', help='shield material, choose Lead or Tungsten. Default Lead.')

parser.add_argument('--vessel_r_outer', type=float, default=1.5, help='vessel r_outer  0.8')
parser.add_argument('--vessel_wall_thickness', type=float, default=0.004, help='vessel wall thickness (in m) default 0.004')
parser.add_argument('--cell_h', type=float, default=0.175, help='cell height (m) default 0.175')
parser.add_argument('--cell_wall_thickness', type=float, default=0.3e-3, help='cell wall thickness (m), default 0.0003')
parser.add_argument('--acd_thickness', type=float, default=0.005, help='acd thickness (m) default 0.007')

del_sim_files = True
N_hits_to_reconstruct = 11

args = parser.parse_args()
args_dict = vars(args)
activation_file_name = args.activation_file_name
# Save the arguments as a NumPy binary file
for arg, value in args_dict.items():
    print(f"{arg}: {value}")

########################################################################


from cosmic_flux import cosmic_flux_gen
STUDY = args.study

base_directory = f'backgrounds_{STUDY}' 
i = 1
while True:
    directory_name = f'{base_directory}{i}'
    full_path = os.path.join(os.getcwd(), directory_name)
    if not os.path.exists(full_path):
        break  
    i += 1

paths = {}
paths['root'] = directory_name
paths['data'] = os.path.join(paths['root'], 'data')

#------ Params -------#
num_events = args.events
inc = args.inc
alt = args.alt
energy_low = int(args.min_energy)
energy_high = 20_000 # keV or 20MeV

# log10 of the energy
energy_low_power  = np.log10(energy_low)
energy_high_power = np.log10(energy_high)

only_photons = bool(args.only_photons)

if os.path.exists(paths['root']):    
    subprocess.run(['rm', '-rf', paths['root']])
          
os.makedirs(paths['root'], exist_ok=True)
os.makedirs(paths['data'], exist_ok=True)

#   Load default geo params
geo_params = params_tools.GeoParams(detector_geometry='geomega',
                                    cell_geometry='hexagonal')



if STUDY == "Optimistic":
    geo_params.inputs['anode_planes']['thickness'] = 0.75e-3
    geo_params.inputs['cathode_plane']['thickness'] = 0.75e-3
    geo_params.inputs['vessel']['wall_thickness'] = 2e-3
    geo_params.inputs['cells']['wall_thickness'] = 0.75e-4

elif STUDY == "Nominal":
    geo_params.inputs['anode_planes']['thickness'] = 1.5e-3
    geo_params.inputs['cathode_plane']['thickness'] = 1.5e-3
    geo_params.inputs['vessel']['wall_thickness'] = 3e-3
    geo_params.inputs['cells']['wall_thickness'] = 2e-4

elif STUDY == "Pessimistic":
    geo_params.inputs['anode_planes']['thickness'] = 3e-3
    geo_params.inputs['cathode_plane']['thickness'] = 3e-3
    geo_params.inputs['vessel']['wall_thickness'] = 4e-3
    geo_params.inputs['cells']['wall_thickness'] = 5e-4

else:
    print("Invalid study. Options are Optimistic, Nominal, Pessimistic.")
    sys.exit()


# modify any parameter
geo_params.inputs['vessel']['r_outer'] = args.vessel_r_outer #1.85
#geo_params.inputs['vessel']['wall_thickness'] = args.vessel_wall_thickness
#geo_params.inputs['vessel']['lar_min_radial_gap'] = 0.05 #what is this param?
geo_params.inputs['cells']['height'] = args.cell_h
#geo_params.inputs['cells']['flat_to_flat'] = 0.175 # what is this parameter?
#geo_params.inputs['cells']['wall_thickness'] = args.cell_wall_thickness
geo_params.inputs['acd'] = {'thickness': args.acd_thickness}
geo_params.inputs['calorimeter']['thickness'] = args.calorimeter_thickness
geo_params.inputs['shield']['thickness'] = args.shield_thickness

geo_params.calculate()

geo_file_name = file_tools.write_geo_files(
    paths['root'],
    geo_params,
    values_id=4
    )

# find geo.setup file in the root directory and rename it to include the study name
time.sleep(1.21)
geo_setup_file = next((file for file in os.listdir(paths['root']) if file.endswith('.geo.setup')), None)
if geo_setup_file is not None:
    new_geo_setup_file = geo_setup_file.replace('.geo.setup', f'_{STUDY}.geo.setup')
    os.rename(os.path.join(paths['root'], geo_setup_file), os.path.join(paths['root'], new_geo_setup_file))
    os.rename(os.path.join(paths['root'], geo_setup_file.replace('.setup','.pickle')), 
              os.path.join(paths['root'], new_geo_setup_file.replace('.setup','.pickle')))
    geo_file_name = new_geo_setup_file.replace('.setup', '')

source_file_path =  cosmic_flux_gen.generate_cosmic_simulation(
                                            geo_file_name, 
                                            Inclination=inc, 
                                            Altitude=alt, 
                                            Elow=energy_low_power, 
                                            Ehigh=energy_high_power, 
                                            num_triggers=num_events, 
                                            output_dir=paths['root'],
                                            only_photons=only_photons)
                                
# get the name from the path 
source_file_name = os.path.basename(source_file_path).replace(".sim","")

# run cosima with the generated source file 
print("\n\nThe source file name is:",source_file_name)
time.sleep(1)
# go into the root directory
os.chdir(paths['root'])
subprocess.run(['pwd']) 

cosima_output = subprocess.run(['cosima', source_file_name], capture_output=True)
cosima_output = cosima_output.stdout.decode('utf-8')   
useful_output = cosima_output.split("Summary for run SpaceSim")[-1]

#-------
sim_particle_numbers = {}
for line in useful_output.split('\n'):
    try:
        if ":" in line:
            k,v = line.split(": ")
            if "." in v:
                sim_particle_numbers[k.strip()]=float(v.strip("sec").strip())
            else:
                sim_particle_numbers[k.strip()]=int(v.strip())
    except:
        print(f"Error: {line}")
        
                 
print(useful_output,'\n\n\n\n-----------')
inc_id_tag = ".inc1.id1"
sim_file_name = source_file_name.split('.')[0] + inc_id_tag
           
# use numpy to save the events.truth dictionary to a file
np.save('data/sim_settings.npy', args_dict)
np.save('data/sim_particle_numbers.npy', sim_particle_numbers)
######################################
####### The first part is done #######
####### Now activation if enabled ####
######################################

print(sim_particle_numbers)
if args.activation:
    # go back to the working directory
    os.chdir(os.path.abspath(os.path.join(os.curdir, "..")))
    # Use cosmic_flux_gen.py for generating cosmic simulation
    sim_time = sim_particle_numbers['Observation time']
    # Call the generate_cosmic_simulation function with the activation parameter set to True
    # skip the fisrt and second step if recompute_activation is False

    if args.recompute_activation:
        print("WARNING: recompute_activation is True. This will take a long time.")
        step_1 = cosmic_flux_gen.generate_cosmic_simulation(
                                        geo_full_file_name=geo_file_name, 
                                        activation=True,  # Set activation to True
                                        Inclination=inc, 
                                        Altitude=alt, 
                                        Elow=energy_low_power, 
                                        Ehigh=energy_high_power, 
                                        duration=0.1, 
                                        output_dir=paths['root'])
        step_2 = cosmic_flux_gen.calculate_activation(
                                        geo_file_name, 
                                        Inclination=inc, 
                                        Altitude=alt, 
                                        Elow=energy_low_power, 
                                        Ehigh=energy_high_power, 
                                        output_dir=paths['root'])
    step_3 = cosmic_flux_gen.activation_events(
                                    geo_file_name, 
                                    Inclination=inc, 
                                    Altitude=alt, 
                                    Elow=energy_low_power, 
                                    Ehigh=energy_high_power, 
                                    duration=sim_time, 
                                    output_dir=paths['root'],
                                    dat_name = activation_file_name)
    
    os.chdir(paths['root'])
    subprocess.run(['pwd']) 
    if args.recompute_activation:
        #----step 1----#
        step1_file_name = os.path.basename(step_1).replace(".sim","")
        print("\n\nThe step 1 file name is:",step1_file_name)
        cosima_output1 = subprocess.run(['cosima', step1_file_name], capture_output=True)
        cosima_output1 = cosima_output1.stdout.decode('utf-8')   

        #----step 2----#
        step2_file_name = os.path.basename(step_2).replace(".sim","")
        print("\n\nThe step 2 file name is:",step2_file_name)
        cosima_output2 = subprocess.run(['cosima', step2_file_name], capture_output=True)
        cosima_output2 = cosima_output2.stdout.decode('utf-8')   
    else:
        if activation_file_name is None:
            print(" *** WARNING: activation_file_name is None. Using default. ***")
            activation_file_name = f'ActivationFor{alt}km_{int(energy_low_power)}to{int(energy_high_power)}keV.dat'
        #chack if the file exists
        elif not os.path.exists(f'{activation_file_name}'):
            if not os.path.exists(f'../cosmic_flux/Data/{activation_file_name}'):
                print(f'ERROR >_<: {activation_file_name} does not exist in ../cosmic_flux/Data/')
                sys.exit()
            subprocess.run(['cp', f'../cosmic_flux/Data/{activation_file_name}', '.'])

    #----step 3----#
    step3_file_name = os.path.basename(step_3).replace(".sim","")
    print("\n\nThe step 3 file name is:",step3_file_name)
    cosima_output3 = subprocess.run(['cosima', step3_file_name], capture_output=True)
    cosima_output3 = cosima_output3.stdout.decode('utf-8')   
    useful_output = cosima_output3.split("Summary for run ")[-1]  
    print(useful_output,'\n\n\n\n-----------')
    inc_id_tag = ".inc1.id1"
    activation_file_name = step3_file_name.split('.')[0] + inc_id_tag


file_a_path = sim_file_name + '.sim'  
file_b_path = activation_file_name + '.sim'
output_path = f'background_{sim_time}_minEnergy{energy_low}.sim' 

print(f"Inserting content from '{file_b_path}' into '{file_a_path}' and saving as '{output_path}'")

def find_se_en_content(file_path):
    capture = False
    content = []
    with open(file_path, 'r') as file:
        for line in file:
            if line.startswith("CC"):  
                continue
            if "SE" in line:
                capture = True
            if capture:
                content.append(line)
            if "EN" in line and capture:
                break
    return content

content_to_insert = find_se_en_content(file_b_path)

with open(file_a_path, 'r') as file_a, open(output_path, 'w') as output_file:
    for line in file_a:
        if "EN" in line:
            output_file.writelines(content_to_insert)
            break  
        output_file.write(line)
    for line in file_a:
        output_file.write(line)

if os.name == 'posix': 
    subprocess.run(['rm', file_a_path, file_b_path])
elif os.name == 'nt': 
    subprocess.run(['del', file_a_path, file_b_path], shell=True)

sim_file_name = output_path
print(f"Analyzing {sim_file_name}")


################## ANALYSIS ####################
in_energy = 1000 # fake numbers, no need
in_angle = 1.0

parts = sim_file_name.split('_')
in_time = float(parts[1])

# Print the extracted values
print("Time:", in_time)
print('Energy, Angle:', in_energy, in_angle)

sim_file_name = sim_file_name.strip('.sim')

import events_tools
import params_tools

# Define paths
paths = {}
paths['root'] = '.'
paths['data'] = os.path.join(paths['root'], 'data')

geo_file_name = next((file for file in os.listdir(paths['root']) if file.endswith('.geo.setup')), None)

sim_file_path = sim_file_name
print(sim_file_path)


if os.name == 'nt':  # Windows
    command = ['powershell', '-Command', f"Select-String -Path \"{sim_file_path+'.sim'}\" -Pattern '^SE' | Measure-Object | %{{ $_.Count }}"]
    result = subprocess.run(command, capture_output=True, text=True, check=True)
else:
    with open(f"{sim_file_path}.sim", "r") as file:
        num_events = sum(1 for line in file if line.startswith('SE'))

if os.name == 'nt':
    num_events = int(result.stdout.strip())

print(num_events)

# Rename .geo.pickle files
for filename in os.listdir(paths['root']):
    if filename.endswith(".geo.pickle"):
        new_filename = filename.replace(".geo.pickle", ".geo.setup.pickle")
        os.rename(os.path.join(paths['root'], filename), os.path.join(paths['root'], new_filename))

events = events_tools.Events(sim_file_path.strip('.sim'),
                            os.path.join(paths['root'], geo_file_name),
                            num_events)

# Load geometry parameters
with open(os.path.join(paths['root'], geo_file_name) + '.pickle', 'rb') as f:
    geo_params = pickle.load(f)

# Set up and apply detector response
params = params_tools.ResponseParams(geo_params=geo_params)

events.params.inputs['coarse_grids']['signal_fraction'] = 0.9

if STUDY == "Optimistic":
    events.params.inputs["spatial_resolution"]['sigma_xy'] = 2e-5
    events.params.inputs["spatial_resolution"]['spatial_resolution_multiplier'] = 0.75
    events.params.inputs['light']['collection'] = 0.3
    events.params.inputs['material']['sigma_p'] = 0.04
    events.params.inputs['coarse_grids']['noise'] = 10

elif STUDY == "Nominal":
    events.params.inputs['spatial_resolution']['sigma_xy'] = 3e-5
    events.params.inputs['spatial_resolution']['spatial_resolution_multiplier'] = 1
    events.params.inputs['light']['collection'] = 0.1
    events.params.inputs['material']['sigma_p'] = 0.05
    events.params.inputs['coarse_grids']['noise'] = 20

elif STUDY == "Pessimistic":
    events.params.inputs['spatial_resolution']['sigma_xy'] = 4e-5
    events.params.inputs['spatial_resolution']['spatial_resolution_multiplier'] = 1.5
    events.params.inputs['light']['collection'] = 0.05
    events.params.inputs['material']['sigma_p'] = 0.06
    events.params.inputs['coarse_grids']['noise'] = 40

events.params.calculate()

truth = events.truth
hits  = events.truth_hits 

# 2 m2 detector
R_max = args.R_analysis
len_mask = ak.num(hits.r[:, 0]) > 0
R = np.linalg.norm(hits[len_mask].r[:, :2, 0],axis=1)
mask = np.zeros(len(truth), dtype=bool)
mask[len_mask] = R < R_max


print("Masking events", len(truth), "to", sum(mask), 
      f"for R < {R_max:.3f} m. That's {sum(mask)/len(truth)*100:.2f}% of the events.")

events.truth = truth[mask]    
events.truth_hits = hits[mask]

events.apply_detector_response()

sim_file_name = os.path.basename(sim_file_name)
in_vector = np.array([-np.sqrt(1-in_angle**2), 0, -in_angle])
HIT_LIST = [i for i in range(3, N_hits_to_reconstruct)]
events.reconstruct_events(IN_VECTOR=in_vector,
                          save_name=sim_file_name,
                          LEN_OF_CKD_HITS = HIT_LIST)


<|MERGE_RESOLUTION|>--- conflicted
+++ resolved
@@ -1,431 +1,427 @@
-#!/usr/bin/env python3
-# -*- coding: utf-8 -*-
-"""
-
-7/8/23
-@author: btrbalic
-expanded and added args for activation, etc. by sjett
-
-TO-DO:
-fix variable names / function names / descriptions to be more clear
-combine everything (?)
-"""
-import sys, os
-sys.path.append('tools')
-
-import params_tools
-import file_tools
-import events_tools 
-import subprocess
-import numpy as np
-import awkward as ak
-import time
-import pickle
-
-# activation_file_name = "ActivationForCsI_10cm_1.5_v4.dat"
-import argparse
-parser = argparse.ArgumentParser(description='choose sim options')
-parser.add_argument('--events', type=int, default=100_000, help='specify number of events. ')
-parser.add_argument('-activation', action='store_true', default=True, help='Activate activation. Specify duration instead of event count.')
-parser.add_argument('--study', type=str, default="Optimistic", help='Define the Geometry study. Default Optimistic. Options: Optimistic, Nominal, Pessimistic.')
-parser.add_argument('--R_analysis', type=float, default=np.sqrt(2.0/np.pi), help='2 m2 active area. Default np.sqrt(2.0/np.pi)')
-parser.add_argument('-only_photons', action='store_true', default=True, help='Only have photons as sources')
-parser.add_argument('-recompute_activation', action='store_true', default=False, help='Recompute the activation. Important for adding more materials')
-parser.add_argument('--activation_file_name', type=str, default=None, help='Name of the activation file. Default None.')
-<<<<<<< HEAD
-parser.add_argument("--eng", type=str, default='2-8', help="Specify an energy range in keV, 'start-end', default 2-8")
-=======
-parser.add_argument("--min_energy", type=int, default=160, help="Specify minimal energy in keV. Max is set to 20 MeV")
->>>>>>> 3a86e0a3
-parser.add_argument('--alt', type=int, default=550, help="Altitude in km. Default 550.")
-parser.add_argument('--inc', type=int, default=0, help="Inclination in degrees. Default 0.")
-
-parser.add_argument('--calorimeter_thickness', type=float, default=0.1, help='calorimeter thickness (in m) 0.05')
-parser.add_argument('--calorimeter_material', type=str, default='CsI', help='calorimeter material, either Ar or CsI. Default CsI')
-parser.add_argument('--shield_thickness', type=float, default=0.0, help='shield thickness (in m) 0.10')
-parser.add_argument('--shield_material', type=str, default='Lead', help='shield material, choose Lead or Tungsten. Default Lead.')
-
-parser.add_argument('--vessel_r_outer', type=float, default=1.5, help='vessel r_outer  0.8')
-parser.add_argument('--vessel_wall_thickness', type=float, default=0.004, help='vessel wall thickness (in m) default 0.004')
-parser.add_argument('--cell_h', type=float, default=0.175, help='cell height (m) default 0.175')
-parser.add_argument('--cell_wall_thickness', type=float, default=0.3e-3, help='cell wall thickness (m), default 0.0003')
-parser.add_argument('--acd_thickness', type=float, default=0.005, help='acd thickness (m) default 0.007')
-
-del_sim_files = True
-N_hits_to_reconstruct = 11
-
-args = parser.parse_args()
-args_dict = vars(args)
-activation_file_name = args.activation_file_name
-# Save the arguments as a NumPy binary file
-for arg, value in args_dict.items():
-    print(f"{arg}: {value}")
-
-########################################################################
-
-
-from cosmic_flux import cosmic_flux_gen
-STUDY = args.study
-
-base_directory = f'backgrounds_{STUDY}' 
-i = 1
-while True:
-    directory_name = f'{base_directory}{i}'
-    full_path = os.path.join(os.getcwd(), directory_name)
-    if not os.path.exists(full_path):
-        break  
-    i += 1
-
-paths = {}
-paths['root'] = directory_name
-paths['data'] = os.path.join(paths['root'], 'data')
-
-#------ Params -------#
-num_events = args.events
-inc = args.inc
-alt = args.alt
-energy_low = int(args.min_energy)
-energy_high = 20_000 # keV or 20MeV
-
-# log10 of the energy
-energy_low_power  = np.log10(energy_low)
-energy_high_power = np.log10(energy_high)
-
-only_photons = bool(args.only_photons)
-
-if os.path.exists(paths['root']):    
-    subprocess.run(['rm', '-rf', paths['root']])
-          
-os.makedirs(paths['root'], exist_ok=True)
-os.makedirs(paths['data'], exist_ok=True)
-
-#   Load default geo params
-geo_params = params_tools.GeoParams(detector_geometry='geomega',
-                                    cell_geometry='hexagonal')
-
-
-
-if STUDY == "Optimistic":
-    geo_params.inputs['anode_planes']['thickness'] = 0.75e-3
-    geo_params.inputs['cathode_plane']['thickness'] = 0.75e-3
-    geo_params.inputs['vessel']['wall_thickness'] = 2e-3
-    geo_params.inputs['cells']['wall_thickness'] = 0.75e-4
-
-elif STUDY == "Nominal":
-    geo_params.inputs['anode_planes']['thickness'] = 1.5e-3
-    geo_params.inputs['cathode_plane']['thickness'] = 1.5e-3
-    geo_params.inputs['vessel']['wall_thickness'] = 3e-3
-    geo_params.inputs['cells']['wall_thickness'] = 2e-4
-
-elif STUDY == "Pessimistic":
-    geo_params.inputs['anode_planes']['thickness'] = 3e-3
-    geo_params.inputs['cathode_plane']['thickness'] = 3e-3
-    geo_params.inputs['vessel']['wall_thickness'] = 4e-3
-    geo_params.inputs['cells']['wall_thickness'] = 5e-4
-
-else:
-    print("Invalid study. Options are Optimistic, Nominal, Pessimistic.")
-    sys.exit()
-
-
-# modify any parameter
-geo_params.inputs['vessel']['r_outer'] = args.vessel_r_outer #1.85
-#geo_params.inputs['vessel']['wall_thickness'] = args.vessel_wall_thickness
-#geo_params.inputs['vessel']['lar_min_radial_gap'] = 0.05 #what is this param?
-geo_params.inputs['cells']['height'] = args.cell_h
-#geo_params.inputs['cells']['flat_to_flat'] = 0.175 # what is this parameter?
-#geo_params.inputs['cells']['wall_thickness'] = args.cell_wall_thickness
-geo_params.inputs['acd'] = {'thickness': args.acd_thickness}
-geo_params.inputs['calorimeter']['thickness'] = args.calorimeter_thickness
-geo_params.inputs['shield']['thickness'] = args.shield_thickness
-
-geo_params.calculate()
-
-geo_file_name = file_tools.write_geo_files(
-    paths['root'],
-    geo_params,
-    values_id=4
-    )
-
-# find geo.setup file in the root directory and rename it to include the study name
-time.sleep(1.21)
-geo_setup_file = next((file for file in os.listdir(paths['root']) if file.endswith('.geo.setup')), None)
-if geo_setup_file is not None:
-    new_geo_setup_file = geo_setup_file.replace('.geo.setup', f'_{STUDY}.geo.setup')
-    os.rename(os.path.join(paths['root'], geo_setup_file), os.path.join(paths['root'], new_geo_setup_file))
-    os.rename(os.path.join(paths['root'], geo_setup_file.replace('.setup','.pickle')), 
-              os.path.join(paths['root'], new_geo_setup_file.replace('.setup','.pickle')))
-    geo_file_name = new_geo_setup_file.replace('.setup', '')
-
-source_file_path =  cosmic_flux_gen.generate_cosmic_simulation(
-                                            geo_file_name, 
-                                            Inclination=inc, 
-                                            Altitude=alt, 
-                                            Elow=energy_low_power, 
-                                            Ehigh=energy_high_power, 
-                                            num_triggers=num_events, 
-                                            output_dir=paths['root'],
-                                            only_photons=only_photons)
-                                
-# get the name from the path 
-source_file_name = os.path.basename(source_file_path).replace(".sim","")
-
-# run cosima with the generated source file 
-print("\n\nThe source file name is:",source_file_name)
-time.sleep(1)
-# go into the root directory
-os.chdir(paths['root'])
-subprocess.run(['pwd']) 
-
-cosima_output = subprocess.run(['cosima', source_file_name], capture_output=True)
-cosima_output = cosima_output.stdout.decode('utf-8')   
-useful_output = cosima_output.split("Summary for run SpaceSim")[-1]
-
-#-------
-sim_particle_numbers = {}
-for line in useful_output.split('\n'):
-    try:
-        if ":" in line:
-            k,v = line.split(": ")
-            if "." in v:
-                sim_particle_numbers[k.strip()]=float(v.strip("sec").strip())
-            else:
-                sim_particle_numbers[k.strip()]=int(v.strip())
-    except:
-        print(f"Error: {line}")
-        
-                 
-print(useful_output,'\n\n\n\n-----------')
-inc_id_tag = ".inc1.id1"
-sim_file_name = source_file_name.split('.')[0] + inc_id_tag
-           
-# use numpy to save the events.truth dictionary to a file
-np.save('data/sim_settings.npy', args_dict)
-np.save('data/sim_particle_numbers.npy', sim_particle_numbers)
-######################################
-####### The first part is done #######
-####### Now activation if enabled ####
-######################################
-
-print(sim_particle_numbers)
-if args.activation:
-    # go back to the working directory
-    os.chdir(os.path.abspath(os.path.join(os.curdir, "..")))
-    # Use cosmic_flux_gen.py for generating cosmic simulation
-    sim_time = sim_particle_numbers['Observation time']
-    # Call the generate_cosmic_simulation function with the activation parameter set to True
-    # skip the fisrt and second step if recompute_activation is False
-
-    if args.recompute_activation:
-        print("WARNING: recompute_activation is True. This will take a long time.")
-        step_1 = cosmic_flux_gen.generate_cosmic_simulation(
-                                        geo_full_file_name=geo_file_name, 
-                                        activation=True,  # Set activation to True
-                                        Inclination=inc, 
-                                        Altitude=alt, 
-                                        Elow=energy_low_power, 
-                                        Ehigh=energy_high_power, 
-                                        duration=0.1, 
-                                        output_dir=paths['root'])
-        step_2 = cosmic_flux_gen.calculate_activation(
-                                        geo_file_name, 
-                                        Inclination=inc, 
-                                        Altitude=alt, 
-                                        Elow=energy_low_power, 
-                                        Ehigh=energy_high_power, 
-                                        output_dir=paths['root'])
-    step_3 = cosmic_flux_gen.activation_events(
-                                    geo_file_name, 
-                                    Inclination=inc, 
-                                    Altitude=alt, 
-                                    Elow=energy_low_power, 
-                                    Ehigh=energy_high_power, 
-                                    duration=sim_time, 
-                                    output_dir=paths['root'],
-                                    dat_name = activation_file_name)
-    
-    os.chdir(paths['root'])
-    subprocess.run(['pwd']) 
-    if args.recompute_activation:
-        #----step 1----#
-        step1_file_name = os.path.basename(step_1).replace(".sim","")
-        print("\n\nThe step 1 file name is:",step1_file_name)
-        cosima_output1 = subprocess.run(['cosima', step1_file_name], capture_output=True)
-        cosima_output1 = cosima_output1.stdout.decode('utf-8')   
-
-        #----step 2----#
-        step2_file_name = os.path.basename(step_2).replace(".sim","")
-        print("\n\nThe step 2 file name is:",step2_file_name)
-        cosima_output2 = subprocess.run(['cosima', step2_file_name], capture_output=True)
-        cosima_output2 = cosima_output2.stdout.decode('utf-8')   
-    else:
-        if activation_file_name is None:
-            print(" *** WARNING: activation_file_name is None. Using default. ***")
-            activation_file_name = f'ActivationFor{alt}km_{int(energy_low_power)}to{int(energy_high_power)}keV.dat'
-        #chack if the file exists
-        elif not os.path.exists(f'{activation_file_name}'):
-            if not os.path.exists(f'../cosmic_flux/Data/{activation_file_name}'):
-                print(f'ERROR >_<: {activation_file_name} does not exist in ../cosmic_flux/Data/')
-                sys.exit()
-            subprocess.run(['cp', f'../cosmic_flux/Data/{activation_file_name}', '.'])
-
-    #----step 3----#
-    step3_file_name = os.path.basename(step_3).replace(".sim","")
-    print("\n\nThe step 3 file name is:",step3_file_name)
-    cosima_output3 = subprocess.run(['cosima', step3_file_name], capture_output=True)
-    cosima_output3 = cosima_output3.stdout.decode('utf-8')   
-    useful_output = cosima_output3.split("Summary for run ")[-1]  
-    print(useful_output,'\n\n\n\n-----------')
-    inc_id_tag = ".inc1.id1"
-    activation_file_name = step3_file_name.split('.')[0] + inc_id_tag
-
-
-file_a_path = sim_file_name + '.sim'  
-file_b_path = activation_file_name + '.sim'
-output_path = f'background_{sim_time}_minEnergy{energy_low}.sim' 
-
-print(f"Inserting content from '{file_b_path}' into '{file_a_path}' and saving as '{output_path}'")
-
-def find_se_en_content(file_path):
-    capture = False
-    content = []
-    with open(file_path, 'r') as file:
-        for line in file:
-            if line.startswith("CC"):  
-                continue
-            if "SE" in line:
-                capture = True
-            if capture:
-                content.append(line)
-            if "EN" in line and capture:
-                break
-    return content
-
-content_to_insert = find_se_en_content(file_b_path)
-
-with open(file_a_path, 'r') as file_a, open(output_path, 'w') as output_file:
-    for line in file_a:
-        if "EN" in line:
-            output_file.writelines(content_to_insert)
-            break  
-        output_file.write(line)
-    for line in file_a:
-        output_file.write(line)
-
-if os.name == 'posix': 
-    subprocess.run(['rm', file_a_path, file_b_path])
-elif os.name == 'nt': 
-    subprocess.run(['del', file_a_path, file_b_path], shell=True)
-
-sim_file_name = output_path
-print(f"Analyzing {sim_file_name}")
-
-
-################## ANALYSIS ####################
-in_energy = 1000 # fake numbers, no need
-in_angle = 1.0
-
-parts = sim_file_name.split('_')
-in_time = float(parts[1])
-
-# Print the extracted values
-print("Time:", in_time)
-print('Energy, Angle:', in_energy, in_angle)
-
-sim_file_name = sim_file_name.strip('.sim')
-
-import events_tools
-import params_tools
-
-# Define paths
-paths = {}
-paths['root'] = '.'
-paths['data'] = os.path.join(paths['root'], 'data')
-
-geo_file_name = next((file for file in os.listdir(paths['root']) if file.endswith('.geo.setup')), None)
-
-sim_file_path = sim_file_name
-print(sim_file_path)
-
-
-if os.name == 'nt':  # Windows
-    command = ['powershell', '-Command', f"Select-String -Path \"{sim_file_path+'.sim'}\" -Pattern '^SE' | Measure-Object | %{{ $_.Count }}"]
-    result = subprocess.run(command, capture_output=True, text=True, check=True)
-else:
-    with open(f"{sim_file_path}.sim", "r") as file:
-        num_events = sum(1 for line in file if line.startswith('SE'))
-
-if os.name == 'nt':
-    num_events = int(result.stdout.strip())
-
-print(num_events)
-
-# Rename .geo.pickle files
-for filename in os.listdir(paths['root']):
-    if filename.endswith(".geo.pickle"):
-        new_filename = filename.replace(".geo.pickle", ".geo.setup.pickle")
-        os.rename(os.path.join(paths['root'], filename), os.path.join(paths['root'], new_filename))
-
-events = events_tools.Events(sim_file_path.strip('.sim'),
-                            os.path.join(paths['root'], geo_file_name),
-                            num_events)
-
-# Load geometry parameters
-with open(os.path.join(paths['root'], geo_file_name) + '.pickle', 'rb') as f:
-    geo_params = pickle.load(f)
-
-# Set up and apply detector response
-params = params_tools.ResponseParams(geo_params=geo_params)
-
-events.params.inputs['coarse_grids']['signal_fraction'] = 0.9
-
-if STUDY == "Optimistic":
-    events.params.inputs["spatial_resolution"]['sigma_xy'] = 2e-5
-    events.params.inputs["spatial_resolution"]['spatial_resolution_multiplier'] = 0.75
-    events.params.inputs['light']['collection'] = 0.3
-    events.params.inputs['material']['sigma_p'] = 0.04
-    events.params.inputs['coarse_grids']['noise'] = 10
-
-elif STUDY == "Nominal":
-    events.params.inputs['spatial_resolution']['sigma_xy'] = 3e-5
-    events.params.inputs['spatial_resolution']['spatial_resolution_multiplier'] = 1
-    events.params.inputs['light']['collection'] = 0.1
-    events.params.inputs['material']['sigma_p'] = 0.05
-    events.params.inputs['coarse_grids']['noise'] = 20
-
-elif STUDY == "Pessimistic":
-    events.params.inputs['spatial_resolution']['sigma_xy'] = 4e-5
-    events.params.inputs['spatial_resolution']['spatial_resolution_multiplier'] = 1.5
-    events.params.inputs['light']['collection'] = 0.05
-    events.params.inputs['material']['sigma_p'] = 0.06
-    events.params.inputs['coarse_grids']['noise'] = 40
-
-events.params.calculate()
-
-truth = events.truth
-hits  = events.truth_hits 
-
-# 2 m2 detector
-R_max = args.R_analysis
-len_mask = ak.num(hits.r[:, 0]) > 0
-R = np.linalg.norm(hits[len_mask].r[:, :2, 0],axis=1)
-mask = np.zeros(len(truth), dtype=bool)
-mask[len_mask] = R < R_max
-
-
-print("Masking events", len(truth), "to", sum(mask), 
-      f"for R < {R_max:.3f} m. That's {sum(mask)/len(truth)*100:.2f}% of the events.")
-
-events.truth = truth[mask]    
-events.truth_hits = hits[mask]
-
-events.apply_detector_response()
-
-sim_file_name = os.path.basename(sim_file_name)
-in_vector = np.array([-np.sqrt(1-in_angle**2), 0, -in_angle])
-HIT_LIST = [i for i in range(3, N_hits_to_reconstruct)]
-events.reconstruct_events(IN_VECTOR=in_vector,
-                          save_name=sim_file_name,
-                          LEN_OF_CKD_HITS = HIT_LIST)
-
-
+#!/usr/bin/env python3
+# -*- coding: utf-8 -*-
+"""
+
+7/8/23
+@author: btrbalic
+expanded and added args for activation, etc. by sjett
+
+TO-DO:
+fix variable names / function names / descriptions to be more clear
+combine everything (?)
+"""
+import sys, os
+sys.path.append('tools')
+
+import params_tools
+import file_tools
+import events_tools 
+import subprocess
+import numpy as np
+import awkward as ak
+import time
+import pickle
+
+# activation_file_name = "ActivationForCsI_10cm_1.5_v4.dat"
+import argparse
+parser = argparse.ArgumentParser(description='choose sim options')
+parser.add_argument('--events', type=int, default=100_000, help='specify number of events. ')
+parser.add_argument('-activation', action='store_true', default=True, help='Activate activation. Specify duration instead of event count.')
+parser.add_argument('--study', type=str, default="Optimistic", help='Define the Geometry study. Default Optimistic. Options: Optimistic, Nominal, Pessimistic.')
+parser.add_argument('--R_analysis', type=float, default=np.sqrt(2.0/np.pi), help='2 m2 active area. Default np.sqrt(2.0/np.pi)')
+parser.add_argument('-only_photons', action='store_true', default=True, help='Only have photons as sources')
+parser.add_argument('-recompute_activation', action='store_true', default=False, help='Recompute the activation. Important for adding more materials')
+parser.add_argument('--activation_file_name', type=str, default=None, help='Name of the activation file. Default None.')
+parser.add_argument("--min_energy", type=int, default=160, help="Specify minimal energy in keV. Max is set to 20 MeV")
+parser.add_argument('--alt', type=int, default=550, help="Altitude in km. Default 550.")
+parser.add_argument('--inc', type=int, default=0, help="Inclination in degrees. Default 0.")
+
+parser.add_argument('--calorimeter_thickness', type=float, default=0.1, help='calorimeter thickness (in m) 0.05')
+parser.add_argument('--calorimeter_material', type=str, default='CsI', help='calorimeter material, either Ar or CsI. Default CsI')
+parser.add_argument('--shield_thickness', type=float, default=0.0, help='shield thickness (in m) 0.10')
+parser.add_argument('--shield_material', type=str, default='Lead', help='shield material, choose Lead or Tungsten. Default Lead.')
+
+parser.add_argument('--vessel_r_outer', type=float, default=1.5, help='vessel r_outer  0.8')
+parser.add_argument('--vessel_wall_thickness', type=float, default=0.004, help='vessel wall thickness (in m) default 0.004')
+parser.add_argument('--cell_h', type=float, default=0.175, help='cell height (m) default 0.175')
+parser.add_argument('--cell_wall_thickness', type=float, default=0.3e-3, help='cell wall thickness (m), default 0.0003')
+parser.add_argument('--acd_thickness', type=float, default=0.005, help='acd thickness (m) default 0.007')
+
+del_sim_files = True
+N_hits_to_reconstruct = 11
+
+args = parser.parse_args()
+args_dict = vars(args)
+activation_file_name = args.activation_file_name
+# Save the arguments as a NumPy binary file
+for arg, value in args_dict.items():
+    print(f"{arg}: {value}")
+
+########################################################################
+
+
+from cosmic_flux import cosmic_flux_gen
+STUDY = args.study
+
+base_directory = f'backgrounds_{STUDY}' 
+i = 1
+while True:
+    directory_name = f'{base_directory}{i}'
+    full_path = os.path.join(os.getcwd(), directory_name)
+    if not os.path.exists(full_path):
+        break  
+    i += 1
+
+paths = {}
+paths['root'] = directory_name
+paths['data'] = os.path.join(paths['root'], 'data')
+
+#------ Params -------#
+num_events = args.events
+inc = args.inc
+alt = args.alt
+energy_low = int(args.min_energy)
+energy_high = 20_000 # keV or 20MeV
+
+# log10 of the energy
+energy_low_power  = np.log10(energy_low)
+energy_high_power = np.log10(energy_high)
+
+only_photons = bool(args.only_photons)
+
+if os.path.exists(paths['root']):    
+    subprocess.run(['rm', '-rf', paths['root']])
+          
+os.makedirs(paths['root'], exist_ok=True)
+os.makedirs(paths['data'], exist_ok=True)
+
+#   Load default geo params
+geo_params = params_tools.GeoParams(detector_geometry='geomega',
+                                    cell_geometry='hexagonal')
+
+
+
+if STUDY == "Optimistic":
+    geo_params.inputs['anode_planes']['thickness'] = 0.75e-3
+    geo_params.inputs['cathode_plane']['thickness'] = 0.75e-3
+    geo_params.inputs['vessel']['wall_thickness'] = 2e-3
+    geo_params.inputs['cells']['wall_thickness'] = 0.75e-4
+
+elif STUDY == "Nominal":
+    geo_params.inputs['anode_planes']['thickness'] = 1.5e-3
+    geo_params.inputs['cathode_plane']['thickness'] = 1.5e-3
+    geo_params.inputs['vessel']['wall_thickness'] = 3e-3
+    geo_params.inputs['cells']['wall_thickness'] = 2e-4
+
+elif STUDY == "Pessimistic":
+    geo_params.inputs['anode_planes']['thickness'] = 3e-3
+    geo_params.inputs['cathode_plane']['thickness'] = 3e-3
+    geo_params.inputs['vessel']['wall_thickness'] = 4e-3
+    geo_params.inputs['cells']['wall_thickness'] = 5e-4
+
+else:
+    print("Invalid study. Options are Optimistic, Nominal, Pessimistic.")
+    sys.exit()
+
+
+# modify any parameter
+geo_params.inputs['vessel']['r_outer'] = args.vessel_r_outer #1.85
+#geo_params.inputs['vessel']['wall_thickness'] = args.vessel_wall_thickness
+#geo_params.inputs['vessel']['lar_min_radial_gap'] = 0.05 #what is this param?
+geo_params.inputs['cells']['height'] = args.cell_h
+#geo_params.inputs['cells']['flat_to_flat'] = 0.175 # what is this parameter?
+#geo_params.inputs['cells']['wall_thickness'] = args.cell_wall_thickness
+geo_params.inputs['acd'] = {'thickness': args.acd_thickness}
+geo_params.inputs['calorimeter']['thickness'] = args.calorimeter_thickness
+geo_params.inputs['shield']['thickness'] = args.shield_thickness
+
+geo_params.calculate()
+
+geo_file_name = file_tools.write_geo_files(
+    paths['root'],
+    geo_params,
+    values_id=4
+    )
+
+# find geo.setup file in the root directory and rename it to include the study name
+time.sleep(1.21)
+geo_setup_file = next((file for file in os.listdir(paths['root']) if file.endswith('.geo.setup')), None)
+if geo_setup_file is not None:
+    new_geo_setup_file = geo_setup_file.replace('.geo.setup', f'_{STUDY}.geo.setup')
+    os.rename(os.path.join(paths['root'], geo_setup_file), os.path.join(paths['root'], new_geo_setup_file))
+    os.rename(os.path.join(paths['root'], geo_setup_file.replace('.setup','.pickle')), 
+              os.path.join(paths['root'], new_geo_setup_file.replace('.setup','.pickle')))
+    geo_file_name = new_geo_setup_file.replace('.setup', '')
+
+source_file_path =  cosmic_flux_gen.generate_cosmic_simulation(
+                                            geo_file_name, 
+                                            Inclination=inc, 
+                                            Altitude=alt, 
+                                            Elow=energy_low_power, 
+                                            Ehigh=energy_high_power, 
+                                            num_triggers=num_events, 
+                                            output_dir=paths['root'],
+                                            only_photons=only_photons)
+                                
+# get the name from the path 
+source_file_name = os.path.basename(source_file_path).replace(".sim","")
+
+# run cosima with the generated source file 
+print("\n\nThe source file name is:",source_file_name)
+time.sleep(1)
+# go into the root directory
+os.chdir(paths['root'])
+subprocess.run(['pwd']) 
+
+cosima_output = subprocess.run(['cosima', source_file_name], capture_output=True)
+cosima_output = cosima_output.stdout.decode('utf-8')   
+useful_output = cosima_output.split("Summary for run SpaceSim")[-1]
+
+#-------
+sim_particle_numbers = {}
+for line in useful_output.split('\n'):
+    try:
+        if ":" in line:
+            k,v = line.split(": ")
+            if "." in v:
+                sim_particle_numbers[k.strip()]=float(v.strip("sec").strip())
+            else:
+                sim_particle_numbers[k.strip()]=int(v.strip())
+    except:
+        print(f"Error: {line}")
+        
+                 
+print(useful_output,'\n\n\n\n-----------')
+inc_id_tag = ".inc1.id1"
+sim_file_name = source_file_name.split('.')[0] + inc_id_tag
+           
+# use numpy to save the events.truth dictionary to a file
+np.save('data/sim_settings.npy', args_dict)
+np.save('data/sim_particle_numbers.npy', sim_particle_numbers)
+######################################
+####### The first part is done #######
+####### Now activation if enabled ####
+######################################
+
+print(sim_particle_numbers)
+if args.activation:
+    # go back to the working directory
+    os.chdir(os.path.abspath(os.path.join(os.curdir, "..")))
+    # Use cosmic_flux_gen.py for generating cosmic simulation
+    sim_time = sim_particle_numbers['Observation time']
+    # Call the generate_cosmic_simulation function with the activation parameter set to True
+    # skip the fisrt and second step if recompute_activation is False
+
+    if args.recompute_activation:
+        print("WARNING: recompute_activation is True. This will take a long time.")
+        step_1 = cosmic_flux_gen.generate_cosmic_simulation(
+                                        geo_full_file_name=geo_file_name, 
+                                        activation=True,  # Set activation to True
+                                        Inclination=inc, 
+                                        Altitude=alt, 
+                                        Elow=energy_low_power, 
+                                        Ehigh=energy_high_power, 
+                                        duration=0.1, 
+                                        output_dir=paths['root'])
+        step_2 = cosmic_flux_gen.calculate_activation(
+                                        geo_file_name, 
+                                        Inclination=inc, 
+                                        Altitude=alt, 
+                                        Elow=energy_low_power, 
+                                        Ehigh=energy_high_power, 
+                                        output_dir=paths['root'])
+    step_3 = cosmic_flux_gen.activation_events(
+                                    geo_file_name, 
+                                    Inclination=inc, 
+                                    Altitude=alt, 
+                                    Elow=energy_low_power, 
+                                    Ehigh=energy_high_power, 
+                                    duration=sim_time, 
+                                    output_dir=paths['root'],
+                                    dat_name = activation_file_name)
+    
+    os.chdir(paths['root'])
+    subprocess.run(['pwd']) 
+    if args.recompute_activation:
+        #----step 1----#
+        step1_file_name = os.path.basename(step_1).replace(".sim","")
+        print("\n\nThe step 1 file name is:",step1_file_name)
+        cosima_output1 = subprocess.run(['cosima', step1_file_name], capture_output=True)
+        cosima_output1 = cosima_output1.stdout.decode('utf-8')   
+
+        #----step 2----#
+        step2_file_name = os.path.basename(step_2).replace(".sim","")
+        print("\n\nThe step 2 file name is:",step2_file_name)
+        cosima_output2 = subprocess.run(['cosima', step2_file_name], capture_output=True)
+        cosima_output2 = cosima_output2.stdout.decode('utf-8')   
+    else:
+        if activation_file_name is None:
+            print(" *** WARNING: activation_file_name is None. Using default. ***")
+            activation_file_name = f'ActivationFor{alt}km_{int(energy_low_power)}to{int(energy_high_power)}keV.dat'
+        #chack if the file exists
+        elif not os.path.exists(f'{activation_file_name}'):
+            if not os.path.exists(f'../cosmic_flux/Data/{activation_file_name}'):
+                print(f'ERROR >_<: {activation_file_name} does not exist in ../cosmic_flux/Data/')
+                sys.exit()
+            subprocess.run(['cp', f'../cosmic_flux/Data/{activation_file_name}', '.'])
+
+    #----step 3----#
+    step3_file_name = os.path.basename(step_3).replace(".sim","")
+    print("\n\nThe step 3 file name is:",step3_file_name)
+    cosima_output3 = subprocess.run(['cosima', step3_file_name], capture_output=True)
+    cosima_output3 = cosima_output3.stdout.decode('utf-8')   
+    useful_output = cosima_output3.split("Summary for run ")[-1]  
+    print(useful_output,'\n\n\n\n-----------')
+    inc_id_tag = ".inc1.id1"
+    activation_file_name = step3_file_name.split('.')[0] + inc_id_tag
+
+
+file_a_path = sim_file_name + '.sim'  
+file_b_path = activation_file_name + '.sim'
+output_path = f'background_{sim_time}_minEnergy{energy_low}.sim' 
+
+print(f"Inserting content from '{file_b_path}' into '{file_a_path}' and saving as '{output_path}'")
+
+def find_se_en_content(file_path):
+    capture = False
+    content = []
+    with open(file_path, 'r') as file:
+        for line in file:
+            if line.startswith("CC"):  
+                continue
+            if "SE" in line:
+                capture = True
+            if capture:
+                content.append(line)
+            if "EN" in line and capture:
+                break
+    return content
+
+content_to_insert = find_se_en_content(file_b_path)
+
+with open(file_a_path, 'r') as file_a, open(output_path, 'w') as output_file:
+    for line in file_a:
+        if "EN" in line:
+            output_file.writelines(content_to_insert)
+            break  
+        output_file.write(line)
+    for line in file_a:
+        output_file.write(line)
+
+if os.name == 'posix': 
+    subprocess.run(['rm', file_a_path, file_b_path])
+elif os.name == 'nt': 
+    subprocess.run(['del', file_a_path, file_b_path], shell=True)
+
+sim_file_name = output_path
+print(f"Analyzing {sim_file_name}")
+
+
+################## ANALYSIS ####################
+in_energy = 1000 # fake numbers, no need
+in_angle = 1.0
+
+parts = sim_file_name.split('_')
+in_time = float(parts[1])
+
+# Print the extracted values
+print("Time:", in_time)
+print('Energy, Angle:', in_energy, in_angle)
+
+sim_file_name = sim_file_name.strip('.sim')
+
+import events_tools
+import params_tools
+
+# Define paths
+paths = {}
+paths['root'] = '.'
+paths['data'] = os.path.join(paths['root'], 'data')
+
+geo_file_name = next((file for file in os.listdir(paths['root']) if file.endswith('.geo.setup')), None)
+
+sim_file_path = sim_file_name
+print(sim_file_path)
+
+
+if os.name == 'nt':  # Windows
+    command = ['powershell', '-Command', f"Select-String -Path \"{sim_file_path+'.sim'}\" -Pattern '^SE' | Measure-Object | %{{ $_.Count }}"]
+    result = subprocess.run(command, capture_output=True, text=True, check=True)
+else:
+    with open(f"{sim_file_path}.sim", "r") as file:
+        num_events = sum(1 for line in file if line.startswith('SE'))
+
+if os.name == 'nt':
+    num_events = int(result.stdout.strip())
+
+print(num_events)
+
+# Rename .geo.pickle files
+for filename in os.listdir(paths['root']):
+    if filename.endswith(".geo.pickle"):
+        new_filename = filename.replace(".geo.pickle", ".geo.setup.pickle")
+        os.rename(os.path.join(paths['root'], filename), os.path.join(paths['root'], new_filename))
+
+events = events_tools.Events(sim_file_path.strip('.sim'),
+                            os.path.join(paths['root'], geo_file_name),
+                            num_events)
+
+# Load geometry parameters
+with open(os.path.join(paths['root'], geo_file_name) + '.pickle', 'rb') as f:
+    geo_params = pickle.load(f)
+
+# Set up and apply detector response
+params = params_tools.ResponseParams(geo_params=geo_params)
+
+events.params.inputs['coarse_grids']['signal_fraction'] = 0.9
+
+if STUDY == "Optimistic":
+    events.params.inputs["spatial_resolution"]['sigma_xy'] = 2e-5
+    events.params.inputs["spatial_resolution"]['spatial_resolution_multiplier'] = 0.75
+    events.params.inputs['light']['collection'] = 0.3
+    events.params.inputs['material']['sigma_p'] = 0.04
+    events.params.inputs['coarse_grids']['noise'] = 10
+
+elif STUDY == "Nominal":
+    events.params.inputs['spatial_resolution']['sigma_xy'] = 3e-5
+    events.params.inputs['spatial_resolution']['spatial_resolution_multiplier'] = 1
+    events.params.inputs['light']['collection'] = 0.1
+    events.params.inputs['material']['sigma_p'] = 0.05
+    events.params.inputs['coarse_grids']['noise'] = 20
+
+elif STUDY == "Pessimistic":
+    events.params.inputs['spatial_resolution']['sigma_xy'] = 4e-5
+    events.params.inputs['spatial_resolution']['spatial_resolution_multiplier'] = 1.5
+    events.params.inputs['light']['collection'] = 0.05
+    events.params.inputs['material']['sigma_p'] = 0.06
+    events.params.inputs['coarse_grids']['noise'] = 40
+
+events.params.calculate()
+
+truth = events.truth
+hits  = events.truth_hits 
+
+# 2 m2 detector
+R_max = args.R_analysis
+len_mask = ak.num(hits.r[:, 0]) > 0
+R = np.linalg.norm(hits[len_mask].r[:, :2, 0],axis=1)
+mask = np.zeros(len(truth), dtype=bool)
+mask[len_mask] = R < R_max
+
+
+print("Masking events", len(truth), "to", sum(mask), 
+      f"for R < {R_max:.3f} m. That's {sum(mask)/len(truth)*100:.2f}% of the events.")
+
+events.truth = truth[mask]    
+events.truth_hits = hits[mask]
+
+events.apply_detector_response()
+
+sim_file_name = os.path.basename(sim_file_name)
+in_vector = np.array([-np.sqrt(1-in_angle**2), 0, -in_angle])
+HIT_LIST = [i for i in range(3, N_hits_to_reconstruct)]
+events.reconstruct_events(IN_VECTOR=in_vector,
+                          save_name=sim_file_name,
+                          LEN_OF_CKD_HITS = HIT_LIST)
+
+