--- conflicted
+++ resolved
@@ -1,176 +1,162 @@
-#%%
-import os
-import sys
-import pickle
-import awkward as ak
-import numpy as np
-import subprocess
-import argparse
-
-# get sim_file_name from argparse
-parser = argparse.ArgumentParser(description='Input the name of the simulation file .sim')
-parser.add_argument('sim_file_name', type=str, help='The name of the simulation file .sim')
-parser.add_argument('study',         type=str, help='The study to be performed: Optimistic, Nominal, Pessimistic')
-parser.add_argument('N_hits_to_reconstruct', type=int, default=11 ,help='The number of hits to be reconstructed')
-args = parser.parse_args()
-
-tools_dir = os.path.abspath(os.path.join(os.path.dirname(__file__), ".."))
-sys.path.append(tools_dir)
-sys.path.append('tools')
-
-import events_tools
-import params_tools
-<<<<<<< HEAD
-
-sim_file_name         = args.sim_file_name
-STUDY                 = args.study
-N_hits_to_reconstruct = args.N_hits_to_reconstruct
-
-=======
-
-sim_file_name         = args.sim_file_name
-STUDY                 = args.study
-N_hits_to_reconstruct = args.N_hits_to_reconstruct
-
->>>>>>> 3a86e0a3
-# extract the energy and the angle (and time) from the file name
-try:
-    in_energy = float(sim_file_name.split('_')[1].strip('MeV')) * 1000
-    in_angle  = float(sim_file_name.split('_')[2].strip('Cos').replace('.inc1.id1.sim', ''))
-    print('Energy, Angle:', in_energy, in_angle)
-
-except:
-    in_energy = 1000
-    in_angle = 1.0
-    parts = sim_file_name.split('_')
-    in_time = float(parts[1])
-    min_energy = float(parts[3].strip("minEnergy").replace('.sim', ''))
-    print("Time:", in_time)
-    print("Min Energy:", min_energy)
-
-
-sim_file_name = sim_file_name.strip('.sim')
-
-paths = {}
-paths['root'] = '.'
-paths['data'] = os.path.join(paths['root'], 'data')
-
-geo_file_name = next((file for file in os.listdir(paths['root']) if file.endswith('.geo.setup')), None)
-
-sim_file_path = os.path.join(paths['root'], sim_file_name)
-print(sim_file_path)
-
-
-if os.name == 'nt':  # Windows
-    command = ['powershell', '-Command', f"Select-String -Path \"{sim_file_path+'.sim'}\" -Pattern '^SE' | Measure-Object | %{{ $_.Count }}"]
-    result = subprocess.run(command, capture_output=True, text=True, check=True)
-else:
-    with open(f"{sim_file_path}.sim", "r") as file:
-        num_events = sum(1 for line in file if line.startswith('SE'))
-
-if os.name == 'nt':
-    num_events = int(result.stdout.strip())
-
-print(num_events)
-
-# Rename .geo.pickle files
-for filename in os.listdir(paths['root']):
-    if filename.endswith(".geo.pickle"):
-        new_filename = filename.replace(".geo.pickle", ".geo.setup.pickle")
-        os.rename(os.path.join(paths['root'], filename), os.path.join(paths['root'], new_filename))
-
-# Create Events object
-
-print(sim_file_path)
-events = events_tools.Events(sim_file_path.strip('.sim')[1:],
-                            os.path.join(paths['root'], geo_file_name),
-                            num_events)
-
-# Load geometry parameters
-with open(os.path.join(paths['root'], geo_file_name) + '.pickle', 'rb') as f:
-    geo_params = pickle.load(f)
-
-# Set up and apply detector response
-params = params_tools.ResponseParams(geo_params=geo_params)
-
-
-events.params.inputs['coarse_grids']['signal_fraction'] = 0.9
-
-if STUDY == "Optimistic":
-    events.params.inputs["spatial_resolution"]['sigma_xy'] = 2e-5
-    events.params.inputs["spatial_resolution"]['spatial_resolution_multiplier'] = 0.75
-    events.params.inputs['light']['collection'] = 0.3
-    events.params.inputs['material']['sigma_p'] = 0.04
-    events.params.inputs['coarse_grids']['noise'] = 10
-
-elif STUDY == "Nominal":
-    events.params.inputs['spatial_resolution']['sigma_xy'] = 3e-5
-    events.params.inputs['spatial_resolution']['spatial_resolution_multiplier'] = 1
-    events.params.inputs['light']['collection'] = 0.1
-    events.params.inputs['material']['sigma_p'] = 0.05
-    events.params.inputs['coarse_grids']['noise'] = 20
-
-elif STUDY == "Pessimistic":
-    events.params.inputs['spatial_resolution']['sigma_xy'] = 4e-5
-    events.params.inputs['spatial_resolution']['spatial_resolution_multiplier'] = 1.5
-    events.params.inputs['light']['collection'] = 0.05
-    events.params.inputs['material']['sigma_p'] = 0.06
-    events.params.inputs['coarse_grids']['noise'] = 40
-
-events.params.calculate()
-
-truth = events.truth
-hits  = events.truth_hits 
-
-# 2 m2 detector
-R_max = np.sqrt(2/np.pi)
-len_mask = ak.num(hits.r[:, 0]) > 0
-R = np.linalg.norm(hits[len_mask].r[:, :2, 0],axis=1)
-mask = np.zeros(len(truth), dtype=bool)
-mask[len_mask] = R < R_max
-
-print("Masking events", len(truth), "to", sum(mask), 
-      f"for R < {R_max:.3f} m. That's {sum(mask)/len(truth)*100:.2f}% of the events.")
-
-summary_dict = {
-    "energy": in_energy,
-    "angle": in_angle,
-    "number_of_events": len(truth),
-    "number_of_events_after_cuts": sum(mask),
-    "study": STUDY,
-    "r_max": R_max,
-    "N_hits_to_reconstruct": N_hits_to_reconstruct}
-
-with open(os.path.join(f"{sim_file_name.split(".inc")[0]}_summary.pickle"), 'wb') as f:
-    pickle.dump(summary_dict, f)
-
-events.truth = truth[mask]    
-events.truth_hits = hits[mask]
-
-# DETECTOR RESPONSE
-events.apply_detector_response()
-
-
-# RECONSTRUCTION
-in_vector = np.array([-np.sqrt(1-in_angle**2), 0, -in_angle])
-<<<<<<< HEAD
-
-=======
->>>>>>> 3a86e0a3
-# a list starting with 3 and ending with N_hits_to_reconstruct
-HIT_LIST = [i for i in range(3, N_hits_to_reconstruct)]
-events.reconstruct_events(IN_VECTOR=in_vector,
-                          save_name=sim_file_name,
-                          LEN_OF_CKD_HITS = HIT_LIST)
-<<<<<<< HEAD
-
-
-=======
->>>>>>> 3a86e0a3
-
-
-# CLASSIFICATION
-# events.train_classifier_on_self()
-# events.classify_reconstructed_events(save_name=sim_file_name)
-
-
+#%%
+import os
+import sys
+import pickle
+import awkward as ak
+import numpy as np
+import subprocess
+import argparse
+
+# get sim_file_name from argparse
+parser = argparse.ArgumentParser(description='Input the name of the simulation file .sim')
+parser.add_argument('sim_file_name', type=str, help='The name of the simulation file .sim')
+parser.add_argument('study',         type=str, help='The study to be performed: Optimistic, Nominal, Pessimistic')
+parser.add_argument('N_hits_to_reconstruct', type=int, default=11 ,help='The number of hits to be reconstructed')
+args = parser.parse_args()
+
+tools_dir = os.path.abspath(os.path.join(os.path.dirname(__file__), ".."))
+sys.path.append(tools_dir)
+sys.path.append('tools')
+
+import events_tools
+import params_tools
+
+
+sim_file_name         = args.sim_file_name
+STUDY                 = args.study
+N_hits_to_reconstruct = args.N_hits_to_reconstruct
+
+# extract the energy and the angle (and time) from the file name
+try:
+    in_energy = float(sim_file_name.split('_')[1].strip('MeV')) * 1000
+    in_angle  = float(sim_file_name.split('_')[2].strip('Cos').replace('.inc1.id1.sim', ''))
+    print('Energy, Angle:', in_energy, in_angle)
+
+except:
+    in_energy = 1000
+    in_angle = 1.0
+    parts = sim_file_name.split('_')
+    in_time = float(parts[1])
+    min_energy = float(parts[3].strip("minEnergy").replace('.sim', ''))
+    print("Time:", in_time)
+    print("Min Energy:", min_energy)
+
+
+sim_file_name = sim_file_name.strip('.sim')
+
+paths = {}
+paths['root'] = '.'
+paths['data'] = os.path.join(paths['root'], 'data')
+
+geo_file_name = next((file for file in os.listdir(paths['root']) if file.endswith('.geo.setup')), None)
+
+sim_file_path = os.path.join(paths['root'], sim_file_name)
+print(sim_file_path)
+
+
+if os.name == 'nt':  # Windows
+    command = ['powershell', '-Command', f"Select-String -Path \"{sim_file_path+'.sim'}\" -Pattern '^SE' | Measure-Object | %{{ $_.Count }}"]
+    result = subprocess.run(command, capture_output=True, text=True, check=True)
+else:
+    with open(f"{sim_file_path}.sim", "r") as file:
+        num_events = sum(1 for line in file if line.startswith('SE'))
+
+if os.name == 'nt':
+    num_events = int(result.stdout.strip())
+
+print(num_events)
+
+# Rename .geo.pickle files
+for filename in os.listdir(paths['root']):
+    if filename.endswith(".geo.pickle"):
+        new_filename = filename.replace(".geo.pickle", ".geo.setup.pickle")
+        os.rename(os.path.join(paths['root'], filename), os.path.join(paths['root'], new_filename))
+
+# Create Events object
+
+print(sim_file_path)
+events = events_tools.Events(sim_file_path.strip('.sim')[1:],
+                            os.path.join(paths['root'], geo_file_name),
+                            num_events)
+
+# Load geometry parameters
+with open(os.path.join(paths['root'], geo_file_name) + '.pickle', 'rb') as f:
+    geo_params = pickle.load(f)
+
+# Set up and apply detector response
+params = params_tools.ResponseParams(geo_params=geo_params)
+
+
+events.params.inputs['coarse_grids']['signal_fraction'] = 0.9
+
+if STUDY == "Optimistic":
+    events.params.inputs["spatial_resolution"]['sigma_xy'] = 2e-5
+    events.params.inputs["spatial_resolution"]['spatial_resolution_multiplier'] = 0.75
+    events.params.inputs['light']['collection'] = 0.3
+    events.params.inputs['material']['sigma_p'] = 0.04
+    events.params.inputs['coarse_grids']['noise'] = 10
+
+elif STUDY == "Nominal":
+    events.params.inputs['spatial_resolution']['sigma_xy'] = 3e-5
+    events.params.inputs['spatial_resolution']['spatial_resolution_multiplier'] = 1
+    events.params.inputs['light']['collection'] = 0.1
+    events.params.inputs['material']['sigma_p'] = 0.05
+    events.params.inputs['coarse_grids']['noise'] = 20
+
+elif STUDY == "Pessimistic":
+    events.params.inputs['spatial_resolution']['sigma_xy'] = 4e-5
+    events.params.inputs['spatial_resolution']['spatial_resolution_multiplier'] = 1.5
+    events.params.inputs['light']['collection'] = 0.05
+    events.params.inputs['material']['sigma_p'] = 0.06
+    events.params.inputs['coarse_grids']['noise'] = 40
+
+events.params.calculate()
+
+truth = events.truth
+hits  = events.truth_hits 
+
+# 2 m2 detector
+R_max = np.sqrt(2/np.pi)
+len_mask = ak.num(hits.r[:, 0]) > 0
+R = np.linalg.norm(hits[len_mask].r[:, :2, 0],axis=1)
+mask = np.zeros(len(truth), dtype=bool)
+mask[len_mask] = R < R_max
+
+print("Masking events", len(truth), "to", sum(mask), 
+      f"for R < {R_max:.3f} m. That's {sum(mask)/len(truth)*100:.2f}% of the events.")
+
+summary_dict = {
+    "energy": in_energy,
+    "angle": in_angle,
+    "number_of_events": len(truth),
+    "number_of_events_after_cuts": sum(mask),
+    "study": STUDY,
+    "r_max": R_max,
+    "N_hits_to_reconstruct": N_hits_to_reconstruct}
+
+with open(os.path.join(f"{sim_file_name.split(".inc")[0]}_summary.pickle"), 'wb') as f:
+    pickle.dump(summary_dict, f)
+
+events.truth = truth[mask]    
+events.truth_hits = hits[mask]
+
+# DETECTOR RESPONSE
+events.apply_detector_response()
+
+
+# RECONSTRUCTION
+in_vector = np.array([-np.sqrt(1-in_angle**2), 0, -in_angle])
+
+# a list starting with 3 and ending with N_hits_to_reconstruct
+HIT_LIST = [i for i in range(3, N_hits_to_reconstruct)]
+events.reconstruct_events(IN_VECTOR=in_vector,
+                          save_name=sim_file_name,
+                          LEN_OF_CKD_HITS = HIT_LIST)
+
+
+
+# CLASSIFICATION
+# events.train_classifier_on_self()
+# events.classify_reconstructed_events(save_name=sim_file_name)
+
+