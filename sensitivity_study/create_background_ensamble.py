--- conflicted
+++ resolved
@@ -1,94 +1,61 @@
-import numpy as np
-import math
-import subprocess
-import os
-import time
-
-# Constants
-how_many_runs = 10
-min_energy = 200
-max_energy = 8000
-events_in_run = 100_000
-
-<<<<<<< HEAD
-how_many_runs = 50
-events_in_run = 155_000
-STUDY         = "Nominal"
-R_analysis    = np.sqrt(2.0/np.pi) # 2 m2 active area
-activation_file_name = "ActivationForCsI_10cm_1.5_v4.dat"
-
-sister_dir    = "/sdf/scratch/kipac/MeV/gammatpc"
-cur_dir       = os.getcwd()
-=======
-STUDY = "Nominal"
-R_analysis = np.sqrt(2.0 / np.pi)  # 2 m2 active area
-activation_file_name = "ActivationForCsI_10cm_1.5_v4.dat"
-
-# Directories
-sister_dir = "/sdf/scratch/kipac/MeV/gammatpc"
-cur_dir = os.getcwd()
->>>>>>> 3a86e0a3
-name_of_current_dir = os.path.basename(cur_dir)
-new_working_dir = os.path.join(sister_dir, name_of_current_dir)
-
-# Create new working directory
-subprocess.run(["rm", "-rf", new_working_dir])
-subprocess.run(["mkdir", "-p", new_working_dir])
-subprocess.run(["cp", "-R", "./", new_working_dir])
-
-<<<<<<< HEAD
-
-def write_run_command(file,i, min_energy):
-    energy_string = f"{int(min_energy)-8}"
-    print(energy_string)
-=======
-# Function to write the run command to a file
-def write_run_command(file, i, energy, events):
->>>>>>> 3a86e0a3
-    pre = f"""#!/bin/bash
-#SBATCH --ntasks=1
-#SBATCH --cpus-per-task=4
-#SBATCH --mem-per-cpu=4G
-<<<<<<< HEAD
-#SBATCH --time=0:20:00
-
-cd {new_working_dir}
-python full_chain.py --events {events_in_run} --study {STUDY} --activation_file_name {activation_file_name} --R_analysis {R_analysis} --eng {energy_string}
-=======
-#SBATCH --time=0:59:00
-
-cd {new_working_dir}
-python full_chain.py --events {events} --study {STUDY} --activation_file_name {activation_file_name} --R_analysis {R_analysis} --min_energy {energy}
->>>>>>> 3a86e0a3
-
-mv */*.pkl {cur_dir}
-cd {cur_dir}
-"""
-    file.write(pre)
-
-<<<<<<< HEAD
-for i in range(how_many_runs):
-    min_energy = int(1 + 6*i/how_many_runs)
-    print(f"Min Energy is 10^ {min_energy}")
-    name_of_job = f"runCosima_{i}.sh"
-
-    with open(name_of_job, mode='w') as f:
-        write_run_command(f,i,min_energy)
-    
-    time.sleep(20.5)
-=======
-# Generate job scripts and submit them
-for i in range(how_many_runs):
-    energy = int(min_energy + i * (max_energy - min_energy) / (how_many_runs - 1))
-    events = int(events_in_run / (i+1)**0.5)  
-    print(f"Min Energy is {energy}, Events: {events}")
-    name_of_job = f"runCosima_{i}.sh"
-
-    with open(name_of_job, mode='w') as f:
-        write_run_command(f, i, energy, events)
-    
-    time.sleep(2.5)
->>>>>>> 3a86e0a3
-    print(f"Running {name_of_job}")
-    subprocess.run(["sbatch", name_of_job])
-    os.remove(name_of_job)
+import numpy as np
+import math
+import subprocess
+import os
+import time
+
+# Constants
+how_many_runs = 10
+min_energy = 200
+max_energy = 8000
+events_in_run = 100_000
+
+
+STUDY = "Nominal"
+R_analysis = np.sqrt(2.0 / np.pi)  # 2 m2 active area
+activation_file_name = "ActivationForCsI_10cm_1.5_v4.dat"
+
+# Directories
+sister_dir = "/sdf/scratch/kipac/MeV/gammatpc"
+cur_dir = os.getcwd()
+
+name_of_current_dir = os.path.basename(cur_dir)
+new_working_dir = os.path.join(sister_dir, name_of_current_dir)
+
+# Create new working directory
+subprocess.run(["rm", "-rf", new_working_dir])
+subprocess.run(["mkdir", "-p", new_working_dir])
+subprocess.run(["cp", "-R", "./", new_working_dir])
+
+# Function to write the run command to a file
+def write_run_command(file, i, energy, events):
+    pre = f"""#!/bin/bash
+#SBATCH --ntasks=1
+#SBATCH --cpus-per-task=4
+#SBATCH --mem-per-cpu=4G
+
+#SBATCH --time=0:59:00
+
+cd {new_working_dir}
+python full_chain.py --events {events} --study {STUDY} --activation_file_name {activation_file_name} --R_analysis {R_analysis} --min_energy {energy}
+
+mv */*.pkl {cur_dir}
+cd {cur_dir}
+"""
+    file.write(pre)
+
+
+# Generate job scripts and submit them
+for i in range(how_many_runs):
+    energy = int(min_energy + i * (max_energy - min_energy) / (how_many_runs - 1))
+    events = int(events_in_run / (i+1)**0.5)  
+    print(f"Min Energy is {energy}, Events: {events}")
+    name_of_job = f"runCosima_{i}.sh"
+
+    with open(name_of_job, mode='w') as f:
+        write_run_command(f, i, energy, events)
+    
+    time.sleep(2.5)
+    print(f"Running {name_of_job}")
+    subprocess.run(["sbatch", name_of_job])
+    os.remove(name_of_job)